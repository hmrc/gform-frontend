# Copyright 2017 HM Revenue & Customs
#
# Licensed under the Apache License, Version 2.0 (the "License");
# you may not use this file except in compliance with the License.
# You may obtain a copy of the License at
#
#     http://www.apache.org/licenses/LICENSE-2.0
#
# Unless required by applicable law or agreed to in writing, software
# distributed under the License is distributed on an "AS IS" BASIS,
# WITHOUT WARRANTIES OR CONDITIONS OF ANY KIND, either express or implied.
# See the License for the specific language governing permissions and
# limitations under the License.

include "common.conf"

appName="gform-frontend"

application.router=prod.Routes

application.global= uk.gov.hmrc.gform.FrontendGlobal

play.filters.headers.contentSecurityPolicy= "default-src 'self' 'unsafe-inline' localhost:9000 localhost:9032 www.google-analytics.com data:"

# Play Modules
# ~~~~
# Additional play modules can be added here
play.modules.enabled += "com.kenshoo.play.metrics.PlayModule"
play.modules.enabled += "uk.gov.hmrc.gform.GuiceModule"

# Global request handler
# ~~~~
# Set to the object handler for migrated 2.3 services
play.http.requestHandler = "play.api.http.GlobalSettingsHttpRequestHandler"

# Secret key
# ~~~~~
# The secret key is used to secure cryptographics functions.
# If you deploy your application to several instances be sure to use the same key!
#play.crypto.secret="xmp46QiSN1xrRmdzUWsM6HFBXqgN5EEoDtL4PUMDSClBcdezLTOuKAZOEVTGj41T"

microservice {
    metrics {
        graphite {
            host = localhost
            port = 2003
            prefix = play.${appName}.
            enabled = false
        }
    }

    services {
      auth {
        host = localhost
        port = 8500
      }
      gform {
        host = localhost
        port = 9196
      }
      eeitt {
        host = localhost
        port = 9191
      }

    }
}

metrics {
    name = ${appName}
    rateUnit = SECONDS
    durationUnit = SECONDS
    showSamples = true
    jvm = true
    enabled = true
}

mongodb {
  uri = "mongodb://localhost:27017/bforms-frontend"
}
auditing {
  enabled=false
  traceRequests=true
  consumer {
    baseUri {
      host = localhost
      port = 8100
    }
  }
}

google-analytics {
  token=N/A
  host=auto
}

assets {
  version = "2.241.0"
  version = ${?ASSETS_FRONTEND_VERSION}
  url = "http://localhost:9032/assets/"
}

contact-frontend {
  host = "http://localhost:9250"
}

government-gateway-sign-in-url = "http://localhost:9949/auth-login-stub/gg-sign-in"
gform-frontend-base-url = "http://localhost:9195"
<<<<<<< HEAD

cachable {
  session-cache {
    host = localhost
    port = 8400
    domain = keystore
  }
}

Dev {
  microservice {
    services {
      cachable {
        session-cache {
          host = localhost
          port = 8400
          domain = keystore
        }
      }
    }
  }
}

Prod {
  microservice {
    services {
      cachable {
        session-cache {
          host = key-store.public.mdtp
          port = 80
          domain = keystore
        }
      }
    }
  }
}
=======
fileUploadRedirect="http://localhost/submissions/form"
>>>>>>> 0bdc5ea8
<|MERGE_RESOLUTION|>--- conflicted
+++ resolved
@@ -106,7 +106,7 @@
 
 government-gateway-sign-in-url = "http://localhost:9949/auth-login-stub/gg-sign-in"
 gform-frontend-base-url = "http://localhost:9195"
-<<<<<<< HEAD
+fileUploadRedirect="http://localhost/submissions/form"
 
 cachable {
   session-cache {
@@ -142,7 +142,4 @@
       }
     }
   }
-}
-=======
-fileUploadRedirect="http://localhost/submissions/form"
->>>>>>> 0bdc5ea8
+}