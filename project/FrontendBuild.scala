import sbt._
import play.sbt.PlayImport._
import play.core.PlayVersion
import uk.gov.hmrc.SbtAutoBuildPlugin
import uk.gov.hmrc.sbtdistributables.SbtDistributablesPlugin
import uk.gov.hmrc.versioning.SbtGitVersioning

object FrontendBuild extends Build with MicroService {

  val appName = "gform-frontend"

  override lazy val appDependencies: Seq[ModuleID] = compile ++ test()

  val compile = Seq(
    ws,
    "uk.gov.hmrc" %% "frontend-bootstrap" % "7.10.0",
    "uk.gov.hmrc" %% "play-partials" % "5.2.0",
    "uk.gov.hmrc" %% "play-authorised-frontend" % "6.2.0",
    "uk.gov.hmrc" %% "play-config" % "3.0.0",
    "uk.gov.hmrc" %% "logback-json-logger" % "3.1.0",
    "uk.gov.hmrc" %% "govuk-template" % "5.0.0",
    "uk.gov.hmrc" %% "play-health" % "2.0.0",
    "uk.gov.hmrc" %% "play-reactivemongo" % "5.0.0",
    "org.julienrf" %% "play-json-derived-codecs" % "3.3",
    "uk.gov.hmrc" %% "play-ui" % "5.3.0",
    "org.typelevel" %% "cats" % "0.9.0",
    "org.jetbrains" % "markdown" % "0.1.25",
<<<<<<< HEAD
    "uk.gov.hmrc" %% "http-caching-client" % "6.3.0"
=======
    "com.chuusai" %% "shapeless" % "2.3.2",
    "com.github.pureconfig" %% "pureconfig" % "0.7.2"
>>>>>>> 0bdc5ea8

  )

  def test(scope: String = "test") = Seq(
    "uk.gov.hmrc" %% "hmrctest" % "2.2.0" % scope,
    "org.scalatest" %% "scalatest" % "2.2.6" % scope,
    "org.pegdown" % "pegdown" % "1.6.0" % scope,
    "org.jsoup" % "jsoup" % "1.8.1" % scope,
    "com.ironcorelabs" %% "cats-scalatest" % "2.2.0" % scope,
//    "com.typesafe.play" %% "play-test" % PlayVersion.current % scope
    "com.typesafe.play" %% "play-test" % PlayVersion.current % scope,
    "org.scalatestplus.play" %% "scalatestplus-play" % "1.5.1" % scope,
    "org.mockito" % "mockito-all" % "1.9.5" % scope
  )

}<|MERGE_RESOLUTION|>--- conflicted
+++ resolved
@@ -25,13 +25,9 @@
     "uk.gov.hmrc" %% "play-ui" % "5.3.0",
     "org.typelevel" %% "cats" % "0.9.0",
     "org.jetbrains" % "markdown" % "0.1.25",
-<<<<<<< HEAD
+    "com.chuusai" %% "shapeless" % "2.3.2",
+    "com.github.pureconfig" %% "pureconfig" % "0.7.2",
     "uk.gov.hmrc" %% "http-caching-client" % "6.3.0"
-=======
-    "com.chuusai" %% "shapeless" % "2.3.2",
-    "com.github.pureconfig" %% "pureconfig" % "0.7.2"
->>>>>>> 0bdc5ea8
-
   )
 
   def test(scope: String = "test") = Seq(
