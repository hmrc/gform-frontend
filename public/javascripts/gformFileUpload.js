--- conflicted
+++ resolved
@@ -224,12 +224,7 @@
 
       $input.attr('aria-busy', true);
 
-<<<<<<< HEAD
-      if (window.gform.contentTypes.indexOf(file.type) === 0  || window.gform.contentTypes.indexOf(file.type) !== humanReadableMimeTypes) {
-              return handleError($input, interpolate(strings.fileTypeError[lang], [transformMimeTypes(file.type), transformMimeTypes(window.gform.contentTypes)]));
-      }
-
-=======
+
       if (window.gform.contentTypes.indexOf(file.type) === null) {
         return handleError($input, interpolate(strings.fileTypeError[lang], [transformMimeTypes(file.type), transformMimeTypes(window.gform.contentTypes)]));
       }
@@ -237,9 +232,6 @@
       if (window.gform.contentTypes.indexOf(file.type) === 0) {
               return handleError($input, interpolate(strings.fileTypeError[lang], [transformMimeTypes(file.type), transformMimeTypes(window.gform.contentTypes)]));
       }
-
->>>>>>> 6393416b
-
 
       if (file.size > (maxFileSize * 1024 * 1024)) {
         return handleError($input, interpolate(strings.maxSizeError[lang], [maxFileSize]));
