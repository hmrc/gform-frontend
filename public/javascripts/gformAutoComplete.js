--- conflicted
+++ resolved
@@ -39,11 +39,8 @@
         showAllValues: showAll === "Enabled",
         dropdownArrow: function(config) {
            return ''
-<<<<<<< HEAD
-        },
-=======
          },
->>>>>>> c3d1ae45
+
       });
 
       function getMaxWidth(displayWidth) {
