--- conflicted
+++ resolved
@@ -243,7 +243,6 @@
   margin-bottom: 5px;
 }
 
-<<<<<<< HEAD
 .ack-header {
   font-size: 48px;
   margin-bottom: 30px;
@@ -252,7 +251,8 @@
 .ack-subheader {
   font-size: 36px;
   margin-bottom: 30px;
-=======
+}
+
 table thead th {
   border-bottom: none;
 }
@@ -264,5 +264,4 @@
 .col_2_3 {
   width: calc(100% * 2/3);
   float: left;
->>>>>>> 14b63307
 }