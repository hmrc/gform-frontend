/*
 * Copyright 2023 HM Revenue & Customs
 *
 * Licensed under the Apache License, Version 2.0 (the "License");
 * you may not use this file except in compliance with the License.
 * You may obtain a copy of the License at
 *
 *     http://www.apache.org/licenses/LICENSE-2.0
 *
 * Unless required by applicable law or agreed to in writing, software
 * distributed under the License is distributed on an "AS IS" BASIS,
 * WITHOUT WARRANTIES OR CONDITIONS OF ANY KIND, either express or implied.
 * See the License for the specific language governing permissions and
 * limitations under the License.
 */

package uk.gov.hmrc.gform.sharedmodel

import java.time.{ LocalDateTime, LocalTime }
import cats.data.NonEmptyList
import play.api.ApplicationLoader.Context
import play.api.i18n.Lang
import play.api.{ Environment, Mode }
import uk.gov.hmrc.gform.auth.models.OtherRetrievals
import uk.gov.hmrc.gform.config.FileInfoConfig
import uk.gov.hmrc.gform.models.{ Basic, DataRetrieveAll, PageMode }
import uk.gov.hmrc.gform.sharedmodel.AffinityGroup.Organisation
import uk.gov.hmrc.auth.core.{ ConfidenceLevel, Enrolments }
import uk.gov.hmrc.gform.Helpers.{ toLocalisedString, toSmartString }
import uk.gov.hmrc.gform.auth.models.{ AuthenticatedRetrievals, GovernmentGatewayId }
import uk.gov.hmrc.gform.config.{ AuthModule, FrontendAppConfig, JSConfig }
import uk.gov.hmrc.gform.eval.{ EvaluationContext, FileIdsWithMapping }
import uk.gov.hmrc.gform.objectStore.{ Envelope, EnvelopeWithMapping }
import uk.gov.hmrc.gform.graph.FormTemplateBuilder.ls
import uk.gov.hmrc.gform.sharedmodel.form._
import uk.gov.hmrc.gform.sharedmodel.formtemplate.destinations.Destination.HmrcDms
import uk.gov.hmrc.gform.sharedmodel.formtemplate.destinations.{ DataOutputFormat, DestinationId, TemplateType }
import uk.gov.hmrc.gform.sharedmodel.formtemplate.destinations.Destinations.DestinationList
import uk.gov.hmrc.gform.sharedmodel.formtemplate._
import uk.gov.hmrc.gform.submission.{ DmsMetaData, Submission, SubmissionId }
import uk.gov.hmrc.hmrcfrontend.config.{ AccessibilityStatementConfig, TrackingConsentConfig }
import uk.gov.hmrc.hmrcfrontend.views.html.helpers.HmrcTrackingConsentSnippet
import uk.gov.hmrc.http.HeaderCarrier
import org.typelevel.ci._
import play.api.test.Helpers
import uk.gov.hmrc.gform.sharedmodel.email.LocalisedEmailTemplateId

import scala.collection.immutable.List
import uk.gov.hmrc.gform.lookup.LocalisedLookupOptions
import uk.gov.hmrc.gform.sharedmodel.formtemplate.destinations.DestinationIncludeIf.HandlebarValue

object ExampleData extends ExampleData

trait ExampleData
    extends ExampleFormTemplate with ExampleFieldId with ExampleFieldValue with ExampleFormField with ExampleSection
    with ExampleSectionNumber with ExampleForm with ExampleAuthConfig with ExampleFrontendAppConfig
    with ExampleAuthContext with ExampleInstruction with ExampleSubmissionRef with ExampleDmsMetaData
    with ExampleSubmission with ExampleEvaluationContext with ExampleDestination

trait ExampleEvaluationContext {
  self: ExampleFormTemplate with ExampleAuthContext with ExampleAuthConfig with ExampleSubmissionRef =>

  val evaluationContext: EvaluationContext =
    EvaluationContext(
      formTemplateId,
      submissionRef,
      None,
      authContext,
      ThirdPartyData.empty,
      authConfig,
      HeaderCarrier(),
      Option.empty[FormPhase],
      FileIdsWithMapping.empty,
      Map.empty,
      Set.empty,
      Set.empty,
      Set.empty,
      Map.empty,
      LangADT.En,
      Helpers.stubMessages(Helpers.stubMessagesApi(Map.empty)),
      List.empty,
      Set.empty,
      FileSizeLimit(1),
      LocalisedLookupOptions(Map()),
      DataRetrieveAll.empty,
      Map.empty,
      Set.empty
    )
}

trait ExampleSubmission {
  self: ExampleForm with ExampleSubmissionRef with ExampleDmsMetaData =>
  def submission(implicit localDateTime: LocalDateTime) =
    Submission(SubmissionId(formIdData.toFormId, envelopeId), localDateTime, submissionRef, envelopeId, dmsMetaData)
}

trait ExampleDmsMetaData {
  self: ExampleFormTemplate =>
  val dmsMetaData = DmsMetaData(formTemplateId)
}

trait ExampleSubmissionRef {
  val submissionRef = SubmissionRef("submission-ref")
}

trait ExampleInstruction {
  val instruction = Instruction(Some(toSmartString("some-instruction")), Some(1))

  def buildInstruction(name: String, order: Option[Int] = None) =
    instruction.copy(name = Some(toSmartString(name)), order = order)
}

trait ExampleDestination { self: ExampleAuthConfig =>

  val formComponent = List(buildFormComponent("fieldInAcknowledgementSections", Value))

  val hmrcDms = HmrcDms(
    DestinationId("TestHmrcDmsId"),
    "TestHmrcDmsFormId",
    Constant("TestHmrcDmsCustomerId"),
    "TestHmrcDmsClassificationType",
    "TestHmrcDmsBusinessArea",
    HandlebarValue(""),
    true,
    Some(DataOutputFormat.XML),
    true,
    Some(true),
    false,
    None,
    None,
    TemplateType.XML
  )

  val ackSection =
    AcknowledgementSection(
      toSmartString("ack section with email param field"),
      None,
      None,
      formComponent,
      true,
      Some(
        PdfCxt(
          Some(toSmartString("It's a Acknowledgement Section Pdf header.")),
          Some(toSmartString("It's a Acknowledgement Section Pdf footer.")),
          None,
          None
        )
      ),
      None,
      true,
      None
    )

  val decFormComponent = List(buildFormComponent("fieldInDeclarationSections", Value))

  val decSection =
    DeclarationSection(
      toSmartString("declaration section"),
      None,
      None,
      None,
      Some(toSmartString("ContinueLabel")),
      decFormComponent,
      None
    )

  def mkDecSection(noPIITitle: Option[String] = None) =
    DeclarationSection(
      toSmartString("declaration section"),
      noPIITitle.map(toSmartString),
      None,
      None,
      Some(toSmartString("ContinueLabel")),
      decFormComponent,
      None
    )

  def destinationList = DestinationList(NonEmptyList.of(hmrcDms), ackSection, Some(decSection))
}

trait ExampleAuthConfig {

  def buildFormComponent(name: String, expr: Expr, instruction: Option[Instruction] = None): FormComponent =
    buildFormComponent(name, Text(TextConstraint.default, expr), instruction)

  def buildFormComponentWithTextConstraint(
    name: String,
    expr: Expr,
    textConstraint: TextConstraint,
    instruction: Option[Instruction] = None
  ): FormComponent =
    buildFormComponent(name, Text(textConstraint, expr), instruction)

  def buildFormComponent(name: String, componentType: ComponentType, instruction: Option[Instruction]): FormComponent =
    FormComponent(
      FormComponentId(name),
      componentType,
      toSmartString(name),
      false,
      None,
      None,
      None,
      None,
      true,
      false,
      true,
      false,
      false,
      None,
      None,
      Nil,
      instruction
    )

  def regimeId = RegimeId("TestRegimeId")

  def serviceId = ServiceId("TestServiceId")

  def enrolmentSection = EnrolmentSection(
    toSmartString("Some enrolment section title"),
    Some(toSmartString("Some noPII enrolment section title")),
    None,
    List.empty,
    NonEmptyList.one(IdentifierRecipe("key", FormCtx(FormComponentId("field")))),
    List.empty,
    None
  )

  val enrolmentOutcome = EnrolmentOutcome(toSmartString("title"), toSmartString("content"))
  val enrolmentOutcomes = EnrolmentOutcomes(enrolmentOutcome, enrolmentOutcome, enrolmentOutcome, enrolmentOutcome)

  def authConfig =
    HmrcAgentWithEnrolmentModule(
      AllowAnyAgentAffinityUser,
      EnrolmentAuth(
        serviceId,
        DoCheck(Always, RequireEnrolment(enrolmentSection, NoAction), NoCheck),
        enrolmentOutcomes
      )
    )
}

trait ExampleFieldId {

  def `fieldId - facePhoto` = FormComponentId("facePhoto")
  def `fieldId - address` = FormComponentId("address")
  def `fieldId - surname` = FormComponentId("surname")
  def `fieldId - firstName` = FormComponentId("firstName")
  def `fieldId - timeOfCall` = FormComponentId("timeOfCall")
  def `fieldId - iptRegNum` = FormComponentId("iptRegNum")
  def `fieldId - businessName` = FormComponentId("nameOfBusiness")
  def `fieldId - startDate` = FormComponentId("startDate")

  def `fieldId - startDate-year` = FormComponentId("startDate-year")
  def `fieldId - startDate-day` = FormComponentId("startDate-day")
  def `fieldId - startDate-month` = FormComponentId("startDate-month")
  def `fieldId - number` = FormComponentId("number")
  def `fieldId - choice` = FormComponentId("choice")
  def `fieldId - revealingChoice` = FormComponentId("revealingChoice")
  def default = FormComponentId("test")

  //fieldId when submitting form
  def `fieldId - save` = FormComponentId("save")

}

trait ExampleFieldValue { dependecies: ExampleFieldId =>

  def validIf: Option[ValidIf] = None

  def `fieldValue - address` = FormComponent(
    `fieldId - address`,
    Address(false, List.empty[Address.Configurable.Mandatory], false, None),
    toSmartString("Address"),
    false,
    None,
    None,
    None,
    None,
    mandatory = true,
    editable = true,
    submissible = true,
    derived = false,
    false,
    None,
    instruction = instruction("Address - instruction")
  )

  def `fieldValue - facePhoto` = FormComponent(
    `fieldId - facePhoto`,
    FileUpload(None, None),
    toSmartString("Attach evidence of your smile"),
    false,
    None,
    None,
    None,
    None,
    mandatory = true,
    editable = true,
    submissible = true,
    derived = true,
    false,
    None,
    None
  )

  def `fieldValue - firstName` = FormComponent(
    `fieldId - firstName`,
    Text(TextConstraint.default, Constant("any text")),
    toSmartString("First Name"),
    false,
    None,
    None,
    None,
    None,
    mandatory = true,
    editable = true,
    submissible = true,
    derived = true,
    false,
    None,
    None
  )

  def `fieldValue - surname` = FormComponent(
    `fieldId - surname`,
    Text(TextConstraint.default, Constant("any text")),
    toSmartString("Last Name"),
    false,
    None,
    None,
    None,
    None,
    mandatory = true,
    editable = true,
    submissible = true,
    derived = true,
    false,
    None,
    None
  )

  def `fieldValue - timeOfCall` = FormComponent(
    `fieldId - timeOfCall`,
    Time(List(Range(StartTime(LocalTime.parse("00:00")), EndTime(LocalTime.parse("23:59")))), IntervalMins(15)),
    toSmartString("Time of call"),
    false,
    None,
    None,
    None,
    None,
    mandatory = true,
    editable = true,
    submissible = true,
    derived = true,
    false,
    None,
    None
  )

  def `fieldValue - iptRegNum` = FormComponent(
    `fieldId - iptRegNum`,
    Text(TextConstraint.default, Constant("any text")),
    toSmartString("Insurance Premium Tax (IPT) number"),
    false,
    None,
    None,
    None,
    None,
    mandatory = true,
    editable = true,
    submissible = true,
    derived = true,
    false,
    None,
    None
  )

  def `fieldValue - businessName` = FormComponent(
    `fieldId - businessName`,
    Text(TextConstraint.default, Constant("any text")),
    toSmartString("Name of business"),
    false,
    None,
    None,
    None,
    None,
    mandatory = true,
    editable = true,
    submissible = true,
    derived = true,
    false,
    None,
    None
  )

  def `fieldValue - startDate` = FormComponent(
    `fieldId - startDate`,
    Date(AnyDate, Offset(0), None),
    toSmartString("Your Start Date"),
    false,
    None,
    None,
    None,
    None,
    true,
    true,
    true,
    true,
    false,
    None,
    None
  )

  def `fieldValue - info` = FormComponent(
    `fieldId - businessName`,
    InformationMessage(NoFormat, toSmartString("some text")),
    toSmartString("someLabel"),
    false,
    None,
    None,
    None,
    validIf,
    false,
    false,
    false,
    true,
    false,
    None
  )

  def `group - type` = Group(
    fields = List(`fieldValue - firstName`),
    repeatsMax = None,
    repeatsMin = None,
    repeatLabel = None,
    repeatAddAnotherText = None
  )

  def `fieldValue - group` = FormComponent(
    id = FormComponentId("GroupFieldValueId"),
    `type` = `group - type`,
    label = toSmartString("group FieldValue label"),
    isPageHeading = false,
    helpText = None,
    shortName = None,
    includeIf = None,
    validIf = None,
    mandatory = true,
    editable = false,
    submissible = true,
    derived = true,
    errorMessage = None
  )

  def `fieldValue - number` = FormComponent(
    `fieldId - number`,
    Text(Number(), Value),
    toSmartString("sample label"),
    false,
    None,
    None,
    None,
    validIf,
    true,
    false,
    false,
    false,
    false,
    None
  )

  private def toOptionData(xs: NonEmptyList[String]): NonEmptyList[OptionData.IndexBased] =
    xs.map(l => OptionData.IndexBased(toSmartString(l), None, None, None))

  private def toOptionData(s: String): OptionData.IndexBased = OptionData.IndexBased(toSmartString(s), None, None, None)

  def `fieldValue - choice` = FormComponent(
    `fieldId - choice`,
    Choice(
      Radio,
      toOptionData(NonEmptyList.of("u", "v")),
      Vertical,
      List(),
      None,
      None,
      None,
      LocalisedString(Map(LangADT.En -> "or", LangADT.Cy -> "neu")),
      None,
      None
    ),
    toSmartString("sample label"),
    false,
    None,
    None,
    None,
    validIf,
    true,
    true,
    true,
    true,
    true,
    None
  )

  def `fieldValue - text1` =
    fieldValue(
      Text(TextConstraint.default, Constant("value1")),
      fcId = FormComponentId("text1"),
      label = "text1",
      instruction = instruction("text1 - instruction")
    )

  def `fieldValue - text2` =
    fieldValue(
      Text(TextConstraint.default, Constant("value2")),
      fcId = FormComponentId("text2"),
      label = "text2",
      instruction = instruction("text2 - instruction")
    )

  def `fieldValue - revealingChoice` =
    FormComponent(
      `fieldId - revealingChoice`,
      RevealingChoice(
        List(
          RevealingChoiceElement(
            toOptionData("choice1"),
            List(`fieldValue - text1`, `fieldValue - text2`),
            None,
            true
          ),
          RevealingChoiceElement(toOptionData("choice2"), List(`fieldValue - address`), None, true)
        ),
        true
      ),
      toSmartString("Revealing Choice"),
      false,
      None,
      None,
      None,
      validIf,
      true,
      true,
      true,
      true,
      true,
      None,
      instruction = instruction("Revealing Choice - instruction")
    )

  def fieldValue(
    text: Text,
    fcId: FormComponentId = default,
    label: String = "sample label",
    instruction: Option[Instruction] = None
  ) = FormComponent(
    fcId,
    text,
    toSmartString(label),
    false,
    None,
    None,
    None,
    None,
    true,
    false,
    false,
    true,
    false,
    None,
    instruction = instruction
  )

  def addToListQuestion(addAnotherQuestionName: String): FormComponent =
    FormComponent(
      FormComponentId(addAnotherQuestionName),
      Choice(
        YesNo,
        toOptionData(NonEmptyList.of("yes", "no")),
        Vertical,
        List.empty,
        None,
        None,
        None,
        LocalisedString(Map(LangADT.En -> "or", LangADT.Cy -> "neu")),
        None,
        None
      ),
      ls,
      false,
      None,
      None,
      None,
      None,
      true,
      false,
      true,
      false,
      false,
      None,
      None
    )

  def instruction(name: String, order: Int = 1): Option[Instruction] =
    Some(Instruction(name = Some(toSmartString(name)), order = Some(order)))
}

trait ExampleSection { dependecies: ExampleFieldId with ExampleFieldValue =>
  def nonRepeatingPageSection(
    title: String = "About you",
    noPIITitle: Option[String] = None,
    fields: List[FormComponent] = List(`fieldValue - firstName`, `fieldValue - surname`, `fieldValue - facePhoto`),
    includeIf: Option[IncludeIf] = None,
    instruction: Option[Instruction] = None,
    presentationHint: Option[PresentationHint] = None
  ) =
    Section.NonRepeatingPage(
      Page(
        toSmartString(title),
        None,
        noPIITitle.map(toSmartString),
        None,
        None,
        None,
        includeIf,
        fields,
        None,
        None,
        instruction,
        presentationHint,
        None,
        None,
        None,
        None,
        None,
        None
      )
    )

  def `section - about you`: Section =
    nonRepeatingPageSection(
      fields =
        List(`fieldValue - firstName`, `fieldValue - surname`, `fieldValue - facePhoto`, `fieldValue - timeOfCall`)
    )

  def `section - businessDetails` =
    nonRepeatingPageSection(
      title = "Business details",
      fields = List(`fieldValue - businessName`, `fieldValue - startDate`, `fieldValue - iptRegNum`)
    )

  def `repeating section` =
    repeatingSection("Repeating section", List(`fieldValue - surname`), None, FormCtx(`fieldId - firstName`))

  def `section - group` =
    nonRepeatingPageSection(
      fields = List(`fieldValue - group`)
    )

  def allSections = List(`section - about you`, `section - businessDetails`)

  def repeatingSection(
    title: String,
    fields: List[FormComponent],
    instruction: Option[Instruction] = None,
    repeatsExpr: Expr,
    presentationHint: Option[PresentationHint] = None
  ) =
    Section.RepeatingPage(
      Page(
        toSmartString(title),
        None,
        None,
        None,
        None,
        None,
        None,
        fields,
        None,
        None,
        instruction,
        presentationHint,
        None,
        None,
        None,
        None,
        None,
        None
      ),
      repeats = repeatsExpr
    )

  def addToListSection(
    title: String,
    description: String,
    summaryDescription: String,
    shortName: String,
    summaryName: String,
    addAnotherQuestion: FormComponent,
    instruction: Option[Instruction],
    pages: List[Page[Basic]],
    presentationHint: Option[PresentationHint] = None,
    infoMessage: Option[String] = None,
    errorMessage: Option[String] = None,
    defaultPage: Option[Page[Basic]] = None,
    cyaPage: Option[CheckYourAnswersPage] = None
  ): Section.AddToList =
    Section.AddToList(
      toSmartString(title),
      None,
      Some(toSmartString(title)),
      toSmartString(description),
      toSmartString(summaryDescription),
      toSmartString(shortName),
      toSmartString(summaryName),
      None,
      NonEmptyList.fromListUnsafe(pages),
      None,
      None,
      None,
      addAnotherQuestion,
      instruction,
      presentationHint,
      infoMessage.map(toSmartString),
      errorMessage.map(toSmartString),
      defaultPage,
      cyaPage
    )

  def toPage(
    title: String,
    instruction: Option[Instruction],
    formComponents: List[FormComponent],
    presentationHint: Option[PresentationHint] = None
  ): Page[Basic] =
    mkPage[Basic](title, instruction, formComponents, presentationHint)

  def mkPage[T <: PageMode](
    title: String,
    instruction: Option[Instruction],
    formComponents: List[FormComponent],
    presentationHint: Option[PresentationHint] = None
  ): Page[T] = Page[T](
    toSmartString(title),
    None,
    None,
    None,
    None,
    None,
    None,
    formComponents,
    None,
    None,
    instruction,
    presentationHint,
    None,
    None,
    None,
    None,
    None,
    None
  )
}

trait ExampleSectionNumber {
  val `sectionNumber-1` = SectionNumber.Classic(-1)
  val sectionNumber0 = SectionNumber.Classic(0)
  val sectionNumber1 = SectionNumber.Classic(1)
  val sectionNumber2 = SectionNumber.Classic(2)
  val sectionNumber3 = SectionNumber.Classic(3)
}

trait ExampleFormTemplate {
  dependsOn: ExampleAuthConfig with ExampleSection with ExampleFieldId with ExampleFieldValue with ExampleDestination =>

  def formTemplateOriginalId = FormTemplateId("AAA999")
  def legacyFormIds =
    Some(
      NonEmptyList.of(
        FormTemplateId("AAA100")
      )
    )
  def formTemplateId = FormTemplateId(formTemplateOriginalId.value.toLowerCase)
  def formName = toLocalisedString("AAA999 dev test template")

  def emailTemplateId = Some(LocalisedEmailTemplateId("test-email-template-id", None))

  def emailParameters =
    Some(
      NonEmptyList
        .of(
          EmailParameter("fullNameVariable", FormCtx(FormComponentId("fullName"))),
          EmailParameter("emailVariable", FormCtx(FormComponentId("email")))
        )
    )

  def webChat = None

  def acknowledgementSection =
    AcknowledgementSection(
      toSmartString("Acknowledgement Page"),
      Some(toSmartString("this page is to acknowledge submission")),
      Some(toSmartString("shortName for acknowledgement")),
      List(`fieldValue - info`),
      true,
      None,
      None,
      true,
      None
    )

  def declarationSection =
    DeclarationSection(
      toSmartString("Declaration"),
      None,
      None,
      None,
      Some(toSmartString("ContinueLabel")),
      Nil,
      None
    )

  def summarySection =
    SummarySection(
      toSmartString("Summary Title"),
      Some(toSmartString("Summary Caption")),
      toSmartString("Summary Header"),
      toSmartString("Summary Footer"),
      Some(toSmartString("Summary ContinueLabel")),
      None,
      LayoutDisplayWidth.M,
      None,
      None,
      None
    )

  def userResearchUrl = UserResearchUrl("https://test.service.gov.uk")

  def buildFormTemplateContext: FormTemplateContext =
    FormTemplateContext.basicContext(buildFormTemplate, None)
  def buildFormTemplate: FormTemplate = buildFormTemplate(destinationList, allSections)

  def buildFormTemplate(destinationList: DestinationList, sections: List[Section]): FormTemplate =
    FormTemplate(
      formTemplateId,
      formTemplateOriginalId,
      FormTemplateVersion(1),
      legacyFormIds,
      formName,
      Some(ResearchBanner),
      Default,
      OnePerUser(ContinueOrDeletePage.Show),
      destinationList,
      authConfig,
      emailTemplateId,
      emailParameters,
      webChat,
      FormKind.Classic(sections),
      Nil,
      AvailableLanguages.default,
      None,
      summarySection,
      None,
      true,
      FileInfoConfig.allAllowedFileTypes,
      None,
      Some(userResearchUrl),
      None,
      None,
      None,
      None,
      None,
      None,
      None,
      None,
<<<<<<< HEAD
      None
=======
      false
>>>>>>> 05915756
    )
}

trait ExampleFormField { dependsOn: ExampleFormTemplate with ExampleFieldId =>

  private def mkFormField(formComponentId: FormComponentId, value: String): FormField = FormField(
    formComponentId.modelComponentId,
    value
  )

  def `formField - facePhoto` = mkFormField(`fieldId - facePhoto`, "face-photo.jpg")
  def `formField - firstName` = mkFormField(`fieldId - firstName`, "James")
  def `formField - surname` = mkFormField(`fieldId - surname`, "Bond")
  def `formField - iptRegNum` = mkFormField(`fieldId - iptRegNum`, "666CasinoRoyale")
  def `formField - businessName` = mkFormField(`fieldId - businessName`, "Quantum of Solace")
  def `formField - startDateDay` = mkFormField(`fieldId - startDate-day`, "11")
  def `formField - startDateMonth` = mkFormField(`fieldId - startDate-month`, "10")
  def `formField - startDateYear` = mkFormField(`fieldId - startDate-year`, "2008")
  def `formField - number` = mkFormField(`fieldId - number`, "1,234")
  def `formField - choice` = mkFormField(`fieldId - choice`, "u")

  //actions:

  def `formField - Save` = mkFormField(`fieldId - save`, "Save")
  def `formField - Continue` = mkFormField(`fieldId - save`, "Continue")
  def `formField - Back` = mkFormField(`fieldId - save`, "Back")
  def `formField - AddGroup` = mkFormField(`fieldId - save`, "AddGroup")
  def `formField - RemoveGroup` = mkFormField(`fieldId - save`, "RemoveGroup")

  def data: Map[FormComponentId, FormField] = Map(
    `fieldId - save`            -> `formField - Save`,
    `fieldId - facePhoto`       -> `formField - facePhoto`,
    `fieldId - firstName`       -> `formField - firstName`,
    `fieldId - surname`         -> `formField - surname`,
    `fieldId - iptRegNum`       -> `formField - iptRegNum`,
    `fieldId - startDate-year`  -> `formField - startDateYear`,
    `fieldId - startDate-month` -> `formField - startDateMonth`,
    `fieldId - startDate-day`   -> `formField - startDateDay`,
    `fieldId - businessName`    -> `formField - businessName`,
    `fieldId - number`          -> `formField - number`,
    `fieldId - choice`          -> `formField - choice`
  )

//  def rawDataFromBrowser: Map[FormComponentId, Seq[String]] = data.mapValues(x => Seq(x.value))
  //def rawDataFromBrowser: VariadicFormData = VariadicFormData(data.mapValues(x => VariadicValue.One(x.value)))
  /* def formDataRecalculated: FormDataRecalculated =
   *   FormDataRecalculated.empty.copy(recData = RecData.fromData(rawDataFromBrowser)) */
}

trait ExampleForm { dependsOn: ExampleFormField with ExampleFormTemplate =>

  def userId = UserId("James007")

  def materialisedRetrievals =
    AuthenticatedRetrievals(
      GovernmentGatewayId(""),
      Enrolments(Set()),
      AffinityGroup.Individual,
      userId.value,
      None,
      OtherRetrievals.empty,
      ConfidenceLevel.L50,
      None
    )

  def formIdData = FormIdData(materialisedRetrievals, formTemplateId, None)

  def accessCode = AccessCode("1234-0000-ABCD")

  def formFields: List[FormField] = data.values.toList

  def formData = FormData(formFields)

  def formDataNil = FormData(fields = Nil)

  def envelopeId = EnvelopeId("b66c5979-e885-49cd-9281-c7f42ce6b307")

  def envelope = Envelope.empty

  def envelopeWithMapping = EnvelopeWithMapping.empty

  val envelopeExpiryDate = Some(EnvelopeExpiryDate(LocalDateTime.now.plusDays(1).withNano(0)))

  def buildForm: Form = buildForm(formData)

  def buildForm(formData: FormData): Form = Form(
    formIdData.toFormId,
    envelopeId,
    userId,
    formTemplateId,
    None,
    formData,
    InProgress,
    VisitIndex.Classic(Set.empty),
    ThirdPartyData.empty,
    envelopeExpiryDate,
    FormComponentIdToFileIdMapping.empty
  )
}

trait ExampleAuthContext {

  def authContext =
    AuthenticatedRetrievals(
      governmentGatewayId = GovernmentGatewayId(""),
      enrolments = enrolments,
      affinityGroup = affinityGroup,
      groupIdentifier = "TestGroupId",
      maybeNino = None,
      otherRetrievals = OtherRetrievals.empty,
      ConfidenceLevel.L50,
      None
    )

  def affinityGroup: AffinityGroup = Organisation

  def internalId =
    None

  def externalId =
    None

  def credentialStrength =
    None

  def agentCode =
    None

  def enrolments =
    Enrolments(Set())

}

trait ExampleFrontendAppConfig {

  private val env: Environment = Environment.simple(mode = Mode.Test)
  private val context = Context.create(env)

  val frontendAppConfig = FrontendAppConfig(
    albAdminIssuerUrl = "",
    governmentGatewaySignInUrl = "http://gofernment.gateway.signin.url",
    gformFrontendBaseUrl = "gform.frontend.base.url",
    betaFeedbackUrlNoAuth = "beta.feedback.url.no.auth",
    signOutUrl = "http://localhost:9025/loggedout",
    footerAccessibilityStatementUrl = "",
    ptaHomeUrl = "",
    ptaMessagesUrl = "",
    ptaTrackUrl = "",
    ptaProfileUrl = "",
    authModule = AuthModule(
      JSConfig(false, 0, 0, "", ""),
      JSConfig(false, 0, 0, "", ""),
      JSConfig(false, 0, 0, "", ""),
      JSConfig(false, 0, 0, "", "")
    ),
    availableLanguages = Map("english" -> Lang("en"), "cymraeg" -> Lang("cy")),
    routeToSwitchLanguageDataChange =
      uk.gov.hmrc.gform.gform.routes.LanguageSwitchController.switchToLanguageDataChange,
    routeToSwitchLanguageNoDataChange =
      uk.gov.hmrc.gform.gform.routes.LanguageSwitchController.switchToLanguageNoDataChange,
    optimizelyUrl = None,
    trackingConsentSnippet = new HmrcTrackingConsentSnippet(new TrackingConsentConfig(context.initialConfiguration)),
    emailAuthStaticCodeEmails = Some(NonEmptyList.of(ci"test1@test.com", ci"test2@test.com")),
    accessibilityStatementConfig = new AccessibilityStatementConfig(context.initialConfiguration),
    refreshSessionUrl = "refreshSessionUrl",
    isProd = true,
    configuration = context.initialConfiguration
  )
}<|MERGE_RESOLUTION|>--- conflicted
+++ resolved
@@ -874,11 +874,8 @@
       None,
       None,
       None,
-<<<<<<< HEAD
+      false,
       None
-=======
-      false
->>>>>>> 05915756
     )
 }
 
