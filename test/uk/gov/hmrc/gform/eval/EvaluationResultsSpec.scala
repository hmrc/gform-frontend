--- conflicted
+++ resolved
@@ -19,19 +19,13 @@
 import org.scalatest.prop.TableDrivenPropertyChecks
 import uk.gov.hmrc.gform.Spec
 import uk.gov.hmrc.gform.eval.ExpressionResult.{ DateResult, StringResult }
-import uk.gov.hmrc.gform.eval.ExpressionResult.{DateResult, StringResult}
 import uk.gov.hmrc.gform.graph.RecData
 import uk.gov.hmrc.gform.models.ExpandUtils.toModelComponentId
 import uk.gov.hmrc.gform.sharedmodel.SourceOrigin.OutOfDate
 import uk.gov.hmrc.gform.sharedmodel.formtemplate.{ Constant, DateCtx, DateFormCtxVar, Else, FormComponentId, FormCtx }
-<<<<<<< HEAD
-import uk.gov.hmrc.gform.sharedmodel.{VariadicFormData, VariadicValue}
-import uk.gov.hmrc.gform.sharedmodel.formtemplate.{Constant, DateCtx, DateFormCtxVar, Else, FormComponentId, FormCtx}
-=======
 import uk.gov.hmrc.gform.sharedmodel.{ VariadicFormData, VariadicValue }
 
 import java.time.LocalDate
->>>>>>> 948ca76f
 
 class EvaluationResultsSpec extends Spec with TableDrivenPropertyChecks {
 
@@ -78,9 +72,6 @@
           Else(FormCtx(FormComponentId("textFieldEmpty")), Constant("someConstant")),
           StaticTypeData(ExprType.dateString, None)),
         recData,
-<<<<<<< HEAD
-        DateResult(LocalDate.of(1970, 1, 11)))
-=======
         StringResult("someConstant"))
     )
 
@@ -106,7 +97,6 @@
         recData,
         StringResult("11 January 1970"),
         "Expression of type 'dateString' converted to type 'string'")
->>>>>>> 948ca76f
     )
     forAll(table) { (typeInfo: TypeInfo, recData: RecData[OutOfDate], expectedResult: ExpressionResult, _) =>
       EvaluationResults.empty.evalExpr(typeInfo, recData, evaluationContext) shouldBe expectedResult
