/*
 * Copyright 2023 HM Revenue & Customs
 *
 * Licensed under the Apache License, Version 2.0 (the "License");
 * you may not use this file except in compliance with the License.
 * You may obtain a copy of the License at
 *
 *     http://www.apache.org/licenses/LICENSE-2.0
 *
 * Unless required by applicable law or agreed to in writing, software
 * distributed under the License is distributed on an "AS IS" BASIS,
 * WITHOUT WARRANTIES OR CONDITIONS OF ANY KIND, either express or implied.
 * See the License for the specific language governing permissions and
 * limitations under the License.
 */

package uk.gov.hmrc.gform.graph

import cats.data.NonEmptyList
import uk.gov.hmrc.gform.Helpers.{ toLocalisedString, toSmartString }
import uk.gov.hmrc.gform.config.FileInfoConfig
import uk.gov.hmrc.gform.eval.{ RevealingChoiceInfo, StandaloneSumInfo, StaticTypeInfo, SumInfo }
import uk.gov.hmrc.gform.models._
import uk.gov.hmrc.gform.sharedmodel.ExampleData._
import uk.gov.hmrc.gform.sharedmodel.email.LocalisedEmailTemplateId
import uk.gov.hmrc.gform.sharedmodel.formtemplate._
import uk.gov.hmrc.gform.sharedmodel.formtemplate.destinations.Destination.Log
import uk.gov.hmrc.gform.sharedmodel.formtemplate.destinations.DestinationId
import uk.gov.hmrc.gform.sharedmodel.formtemplate.destinations.Destinations.DestinationList
import uk.gov.hmrc.gform.sharedmodel.{ AvailableLanguages, LangADT, LocalisedString }

object FormTemplateBuilder {

  private def toOptionData(xs: NonEmptyList[String]): NonEmptyList[OptionData.IndexBased] =
    xs.map(l => OptionData.IndexBased(toSmartString(l), None, None, None))

  def mkGroup(max: Int, formComponents: List[FormComponent]): Group =
    Group(
      formComponents,
      Some(max),
      None,
      None,
      None
    )

  def page(
    formComponents: List[FormComponent],
    includeIf: Option[IncludeIf] = None,
    instruction: Option[Instruction] = None,
    presentationHint: Option[PresentationHint] = None
  ): Page[Basic] = Page(
    toSmartString("Section Name"),
    None,
    None,
    None,
    None,
    None,
    includeIf,
    formComponents,
    None,
    None,
    instruction,
    presentationHint,
    None,
    None,
    None,
    None,
    None,
    None
  )

  def mkAddToListSection(pages: Page[Basic]*): Section.AddToList = Section.AddToList(
    toSmartString("Pet owner title"),
    None,
    Some(toSmartString("Pet owner no PII title")),
    toSmartString("Pet owner description"),
    toSmartString("Pet owner summary description"),
    toSmartString("Pet owner shortName"),
    toSmartString("Pet owner summaryName"),
    None,
    NonEmptyList.fromListUnsafe(pages.toList),
    None,
    None,
    None,
    addToListQuestion("addToListQuestion"),
    None,
    None,
    None,
    None
  )

  def mkAddToListSection(
    addAnotherQuestionName: String,
    cyaPage: Option[CheckYourAnswersPage],
    formComponents: List[FormComponent]*
  ): Section.AddToList =
    Section.AddToList(
      toSmartString("Pet owner title"),
      None,
      Some(toSmartString("Pet owner no PII title")),
      toSmartString("Pet owner description"),
      toSmartString("Pet owner summary description"),
      toSmartString("Pet owner shortName"),
      toSmartString("Pet owner summaryName"),
      None,
      NonEmptyList.fromListUnsafe(formComponents.toList.map(fc => page(fc))),
      None,
      None,
      None,
      addToListQuestion(addAnotherQuestionName),
      None,
      None,
      None,
      None,
      None,
      cyaPage
    )

  def mkRepeatingPageSection(formComponents: List[FormComponent]): Section.RepeatingPage =
    mkRepeatingPageSection(formComponents, Constant("1"))

  def mkRepeatingPageSection(formComponents: List[FormComponent], expr: Expr): Section.RepeatingPage =
    Section.RepeatingPage(page(formComponents), expr)

  def mkSection(formComponents: FormComponent*): Section.NonRepeatingPage = mkSection(formComponents.toList)
  def mkSection(
    formComponents: List[FormComponent],
    instruction: Option[Instruction] = None,
    presentationHint: Option[PresentationHint] = None
  ) = Section.NonRepeatingPage(page(formComponents, None, instruction, presentationHint))

  def mkSectionIncludeIf(formComponents: List[FormComponent], includeIf: IncludeIf) =
    Section.NonRepeatingPage(
      Page(
        toSmartString("Section Name"),
        None,
        None,
        None,
        None,
        None,
        Some(includeIf),
        formComponents,
        None,
        None,
        None,
        None,
        None,
        None,
        None,
        None,
        None,
        None
      )
    )

  val ls = toSmartString("Label")

  def mkFormComponentWithInstr(fcId: String, ct: ComponentType, instruction: Option[Instruction] = None) =
    FormComponent(
      FormComponentId(fcId),
      ct,
      ls,
      false,
      None,
      None,
      None,
      None,
      true,
      false,
      true,
      false,
      false,
      None,
      instruction = instruction
    )

  def mkFormComponent(fcId: String, ct: ComponentType) =
    FormComponent(
      FormComponentId(fcId),
      ct,
      ls,
      false,
      None,
      None,
      None,
      None,
      true,
      false,
      true,
      false,
      false,
      None,
      None
    )

  def mkFormComponentWithLabelSize(id: String, ct: ComponentType, labelSize: Option[LabelSize]) =
    FormComponent(
      FormComponentId(id),
      ct,
      toSmartString(id),
      false,
      None,
      None,
      None,
      None,
      true,
      true,
      true,
      false,
      false,
      None,
      None,
      Nil,
      None,
      labelSize
    )

  def mkFormComponentValidIf(fcId: String, expr: Expr, validIf: ValidIf): FormComponent =
    mkFormComponentValidIf(fcId, Text(TextConstraint.default, expr), validIf)
  def mkFormComponentValidIf(fcId: String, ct: ComponentType, validIf: ValidIf) =
    FormComponent(
      FormComponentId(fcId),
      ct,
      ls,
      false,
      None,
      None,
      None,
      Some(validIf),
      true,
      false,
      true,
      false,
      false,
      None,
      None
    )

  def mkFormComponentEditable(fcId: String, ct: ComponentType) =
    FormComponent(
      FormComponentId(fcId),
      ct,
      ls,
      false,
      None,
      None,
      None,
      None,
      true,
      true,
      true,
      false,
      false,
      None,
      None
    )

  def mkFormComponent(fcId: String, expr: Expr, constraint: TextConstraint = TextConstraint.default): FormComponent =
    mkFormComponent(fcId, Text(constraint, expr))

  def mkFormComponentEditable(
    fcId: String,
    expr: Expr,
    constraint: TextConstraint = TextConstraint.default
  ): FormComponent =
    mkFormComponentEditable(fcId, Text(constraint, expr))

  def mkFormTemplate(sections: Section*): FormTemplate = mkFormTemplate(sections.toList)
  def mkFormTemplate(sections: List[Section], declarationSection: Option[DeclarationSection] = None) = FormTemplate(
    FormTemplateId("tst1"),
    FormTemplateId("tst1"),
    FormTemplateVersion(1),
    None,
    toLocalisedString("Some form template"),
    Some(BetaBanner),
    Default,
    OnePerUser(ContinueOrDeletePage.Show),
    DestinationList(
      NonEmptyList.of(
        Log(DestinationId("TestHmrcDmsId"))
      ),
      ackSection,
      declarationSection.orElse(
        Some(DeclarationSection(toSmartString("Declaration"), None, None, None, None, Nil, None))
      )
    ),
    HmrcAgentModule(AllowAnyAgentAffinityUser),
    Some(LocalisedEmailTemplateId("randd_confirmation_submission", None)),
    None,
    None,
    FormKind.Classic(sections),
    Nil,
    AvailableLanguages.default,
    None,
    SummarySection(
      toSmartString("Title"),
      Some(toSmartString("Caption")),
      toSmartString("Header"),
      toSmartString("Footer"),
      Some(toSmartString("ContinueLabel")),
      None,
      LayoutDisplayWidth.M,
      None,
      None,
      None
    ),
    None,
    true,
    FileInfoConfig.allAllowedFileTypes,
    None,
    Some(UserResearchUrl("https://test.service.gov.uk")),
    None,
    None,
    None,
    None,
    None,
    None,
    None,
    None,
<<<<<<< HEAD
    None
=======
    false
>>>>>>> 05915756
  )

  def addToListQuestion(addAnotherQuestionName: String): FormComponent =
    mkFormComponent(
      addAnotherQuestionName,
      Choice(
        YesNo,
        toOptionData(NonEmptyList.of("yes", "no")),
        Vertical,
        List.empty,
        None,
        None,
        None,
        LocalisedString(Map(LangADT.En -> "or", LangADT.Cy -> "neu")),
        None,
        None
      )
    )

  def mkPage(formComponents: List[FormComponent]): Page[Visibility] = Page[Visibility](
    toSmartString("Section Name"),
    None,
    None,
    None,
    None,
    None,
    None,
    formComponents,
    None,
    None,
    None,
    None,
    None,
    None,
    None,
    None,
    None,
    None
  )

  def mkPageIncludeIf(formComponents: List[FormComponent], includeIf: IncludeIf): Page[Visibility] =
    Page[Visibility](
      toSmartString("Section Name"),
      None,
      None,
      None,
      None,
      None,
      Some(includeIf),
      formComponents,
      None,
      None,
      None,
      None,
      None,
      None,
      None,
      None,
      None,
      None
    )

  def fromPagesWithIndex[A <: PageMode](
    brackets: NonEmptyList[Bracket[A]],
    staticTypeInfo: StaticTypeInfo
  ): FormModel[A] =
    FormModel(
      BracketsWithSectionNumber.Classic(brackets),
      staticTypeInfo,
      RevealingChoiceInfo.empty,
      SumInfo.empty,
      StandaloneSumInfo.empty,
      None
    )

}<|MERGE_RESOLUTION|>--- conflicted
+++ resolved
@@ -317,11 +317,8 @@
     None,
     None,
     None,
-<<<<<<< HEAD
+    false,
     None
-=======
-    false
->>>>>>> 05915756
   )
 
   def addToListQuestion(addAnotherQuestionName: String): FormComponent =
