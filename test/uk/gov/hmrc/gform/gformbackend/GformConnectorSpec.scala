/*
 * Copyright 2017 HM Revenue & Customs
 *
 * Licensed under the Apache License, Version 2.0 (the "License");
 * you may not use this file except in compliance with the License.
 * You may obtain a copy of the License at
 *
 *     http://www.apache.org/licenses/LICENSE-2.0
 *
 * Unless required by applicable law or agreed to in writing, software
 * distributed under the License is distributed on an "AS IS" BASIS,
 * WITHOUT WARRANTIES OR CONDITIONS OF ANY KIND, either express or implied.
 * See the License for the specific language governing permissions and
 * limitations under the License.
 */

package uk.gov.hmrc.gform.gformbackend

import play.api.libs.json.{ JsValue, Json }
import uk.gov.hmrc.gform.Spec
import uk.gov.hmrc.gform.gformbackend.model._
import uk.gov.hmrc.gform.models.components._
import uk.gov.hmrc.gform.models.{ DmsSubmission, Section, UserId }
import uk.gov.hmrc.gform.wshttp.StubbedWSHttp
import uk.gov.hmrc.play.http.{ HeaderCarrier, HttpResponse }

import scala.collection.immutable.List

class GformConnectorSpec extends Spec {

  behavior of "GformConnector.formTemplate - happy path"

  it should "return form template for given type and version" in new Fixture {
    val status = 200
    val responseJson = Some(Json.toJson(formTemplate))
    connector
      .getFormTemplate(formTypeId)
      .futureValue shouldBe formTemplate
  }

  behavior of "GformConnector.formTemplate - unhappy scenario"

  it should "it fails when formTemplate doesn't exist" in new Fixture {
    val status = 404
    val responseJson = None
    connector
      .getFormTemplate(formTypeId)
      .failed
      .futureValue shouldBe an[uk.gov.hmrc.play.http.NotFoundException]
  }

  it should "it fails when gform returns 5xx" in new Fixture {
    val status = 500
    val responseJson = None
    connector
      .getFormTemplate(formTypeId)
      .failed
      .futureValue shouldBe an[uk.gov.hmrc.play.http.Upstream5xxResponse]
  }

  it should "it fails when gform returns BadRequest" in new Fixture {
    val status = 400
    val responseJson = None
    connector
      .getFormTemplate(formTypeId)
      .failed
      .futureValue shouldBe an[uk.gov.hmrc.play.http.BadRequestException]
  }

  it should "it fails when gform returns other 4xx code" in new Fixture {
    val status = 401
    val responseJson = None
    connector
      .getFormTemplate(formTypeId)
      .failed
      .futureValue shouldBe an[uk.gov.hmrc.play.http.Upstream4xxResponse]
  }

  behavior of "GformConnector.form - happy path"

  it should "return form for given id" in new Fixture {
    val status = 200
    val responseJson = Some(Json.toJson(form))
    connector
      .getForm(formId)
      .futureValue shouldBe form
  }

  behavior of "GformConnector.form - unhappy scenarios"

  it should "it fails when form doesn't exist" in new Fixture {
    val status = 404
    val responseJson = None
    connector
      .getForm(formId)
      .failed
      .futureValue shouldBe an[uk.gov.hmrc.play.http.NotFoundException]
  }

  it should "it fails when gform returns 5xx" in new Fixture {
    val status = 500
    val responseJson = None
    connector
      .getForm(formId)
      .failed
      .futureValue shouldBe an[uk.gov.hmrc.play.http.Upstream5xxResponse]
  }

  it should "it fails when gform returns BadRequest" in new Fixture {
    val status = 400
    val responseJson = None
    connector
      .getForm(formId)
      .failed
      .futureValue shouldBe an[uk.gov.hmrc.play.http.BadRequestException]
  }

  it should "it fails when gform returns other 4xx code" in new Fixture {
    val status = 401
    val responseJson = None
    connector
      .getForm(formId)
      .failed
      .futureValue shouldBe an[uk.gov.hmrc.play.http.Upstream4xxResponse]
  }

  behavior of "GformConnector.newForm - happy path"

  it should "return NewFormResponse" in new Fixture {
    val status = 200
    val responseJson = Some(Json.toJson(form))
    connector
      .newForm(formTypeId, userId)
      .futureValue shouldBe form
  }

  trait Fixture extends ExampleData {
    def status: Int
    def responseJson: Option[JsValue]
    lazy val r = HttpResponse(
      responseStatus = status,
      responseJson = responseJson
    )
    lazy val wSHttp = new StubbedWSHttp(r)
    lazy val connector = new GformConnector(wSHttp, "baseUrl")
    implicit lazy val hc: HeaderCarrier = HeaderCarrier()
  }

}

trait ExampleData {

  lazy val dmsSubmission = DmsSubmission("nino", "some-classification-type", "some-business-area")
<<<<<<< HEAD
  lazy val section0 = Section("Your details", None, None, None, None, None, None, List(FieldValue(FieldId("iptRegNum"), Text(AnyText, Constant(""), total = false), "Insurance Premium Tax (IPT) number", None, None, true, true, true)))
  lazy val section1 = Section("About you", None, None, None, None, None, None, List(FieldValue(FieldId("firstName"), Text(AnyText, Constant(""), total = false), "First Name", None, None, true, true, true)))
  lazy val section2 = Section("Business details", None, None, None, None, None, None, List(FieldValue(FieldId("nameOfBusiness"), Text(AnyText, Constant(""), total = false), "Name of business", None, None, true, true, true)))
=======
  lazy val section0 = Section("Your details", None, None, None, None, List(FieldValue(FieldId("iptRegNum"), Text(AnyText, Constant(""), total = false), "Insurance Premium Tax (IPT) number", None, None, true, true, true, None)))
  lazy val section1 = Section("About you", None, None, None, None, List(FieldValue(FieldId("firstName"), Text(AnyText, Constant(""), total = false), "First Name", None, None, true, true, true, None)))
  lazy val section2 = Section("Business details", None, None, None, None, List(FieldValue(FieldId("nameOfBusiness"), Text(AnyText, Constant(""), total = false), "Name of business", None, None, true, true, true, None)))
>>>>>>> 2781526d

  lazy val formTypeId = FormTypeId("IPT100")
  lazy val version = Version("0.3.0")

  private val characterSet = "UTF-8"
  lazy val formTemplate = FormTemplate(
    formTypeId = formTypeId,
    formName = "IPT100",
    version = version,
    description = "abc",
    characterSet = characterSet,
    dmsSubmission = dmsSubmission,
    authConfig = authConfig,
    submitSuccessUrl = "success-url",
    submitErrorUrl = "error-url",
    sections = List(section0, section1, section2)
  )

  lazy val authConfig = AuthConfig(AuthConfigModule("TEST"), None, RegimeId("TEST"))
  lazy val formId = FormId("4fdf4eb6-c41b-4cd8-b95d-8221b670d449")
  lazy val field0 = FormField(
    FieldId("facePhoto"),
    "face-photo.jpg"
  )
  lazy val field1 = FormField(
    FieldId("name"),
    "Michael"
  )
  lazy val field2 = FormField(
    FieldId("surname"),
    "Jordan"
  )

  lazy val userId = UserId("TESTID")
  lazy val fields = Seq(field0, field1, field2)
  lazy val formData = FormData(
    userId,
    formTypeId,
    characterSet,
    fields
  )
  lazy val form = Form(
    formId,
    formData,
    envelopeId
  )

  lazy val envelopeId = EnvelopeId("b66c5979-e885-49cd-9281-c7f42ce6b307")
}<|MERGE_RESOLUTION|>--- conflicted
+++ resolved
@@ -151,15 +151,9 @@
 trait ExampleData {
 
   lazy val dmsSubmission = DmsSubmission("nino", "some-classification-type", "some-business-area")
-<<<<<<< HEAD
-  lazy val section0 = Section("Your details", None, None, None, None, None, None, List(FieldValue(FieldId("iptRegNum"), Text(AnyText, Constant(""), total = false), "Insurance Premium Tax (IPT) number", None, None, true, true, true)))
-  lazy val section1 = Section("About you", None, None, None, None, None, None, List(FieldValue(FieldId("firstName"), Text(AnyText, Constant(""), total = false), "First Name", None, None, true, true, true)))
-  lazy val section2 = Section("Business details", None, None, None, None, None, None, List(FieldValue(FieldId("nameOfBusiness"), Text(AnyText, Constant(""), total = false), "Name of business", None, None, true, true, true)))
-=======
-  lazy val section0 = Section("Your details", None, None, None, None, List(FieldValue(FieldId("iptRegNum"), Text(AnyText, Constant(""), total = false), "Insurance Premium Tax (IPT) number", None, None, true, true, true, None)))
-  lazy val section1 = Section("About you", None, None, None, None, List(FieldValue(FieldId("firstName"), Text(AnyText, Constant(""), total = false), "First Name", None, None, true, true, true, None)))
-  lazy val section2 = Section("Business details", None, None, None, None, List(FieldValue(FieldId("nameOfBusiness"), Text(AnyText, Constant(""), total = false), "Name of business", None, None, true, true, true, None)))
->>>>>>> 2781526d
+  lazy val section0 = Section("Your details", None, None, None, None, None, None, List(FieldValue(FieldId("iptRegNum"), Text(AnyText, Constant(""), total = false), "Insurance Premium Tax (IPT) number", None, None, true, true, true, None)))
+  lazy val section1 = Section("About you", None, None, None, None, None, None, List(FieldValue(FieldId("firstName"), Text(AnyText, Constant(""), total = false), "First Name", None, None, true, true, true, None)))
+  lazy val section2 = Section("Business details", None, None, None, None, None, None, List(FieldValue(FieldId("nameOfBusiness"), Text(AnyText, Constant(""), total = false), "Name of business", None, None, true, true, true, None)))
 
   lazy val formTypeId = FormTypeId("IPT100")
   lazy val version = Version("0.3.0")
