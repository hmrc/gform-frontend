--- conflicted
+++ resolved
@@ -36,15 +36,9 @@
 class SummarySpec extends Spec {
 
   val dmsSubmission = DmsSubmission("nino", "some-classification-type", "some-business-area")
-<<<<<<< HEAD
-  val section0 = Section("Your details", None, None, None, None, None, None, List(FieldValue(FieldId("iptRegNum"), Text(AnyText, Constant(""), total = false), "Insurance Premium Tax (IPT) number", None, None, true, true, true)))
-  val section1 = Section("About you", None, None, None, None, None, None, List(FieldValue(FieldId("firstName"), Text(AnyText, Constant(""), total = false), "First Name", None, None, true, true, true)))
-  val section2 = Section("Business details", None, None, None, None, None, None, List(FieldValue(FieldId("nameOfBusiness"), Text(AnyText, Constant(""), total = false), "Name of business", None, None, true, true, true)))
-=======
-  val section0 = Section("Your details", None, None, None, None, List(FieldValue(FieldId("iptRegNum"), Text(AnyText, Constant(""), total = false), "Insurance Premium Tax (IPT) number", None, None, true, true, true, None)))
-  val section1 = Section("About you", None, None, None, None, List(FieldValue(FieldId("firstName"), Text(AnyText, Constant(""), total = false), "First Name", None, None, true, true, true, None)))
-  val section2 = Section("Business details", None, None, None, None, List(FieldValue(FieldId("nameOfBusiness"), Text(AnyText, Constant(""), total = false), "Name of business", None, None, true, true, true, None)))
->>>>>>> 2781526d
+  val section0 = Section("Your details", None, None, None, None, None, None, List(FieldValue(FieldId("iptRegNum"), Text(AnyText, Constant(""), total = false), "Insurance Premium Tax (IPT) number", None, None, true, true, true, None)))
+  val section1 = Section("About you", None, None, None, None, None, None, List(FieldValue(FieldId("firstName"), Text(AnyText, Constant(""), total = false), "First Name", None, None, true, true, true, None)))
+  val section2 = Section("Business details", None, None, None, None, None, None, List(FieldValue(FieldId("nameOfBusiness"), Text(AnyText, Constant(""), total = false), "Name of business", None, None, true, true, true, None)))
   val formTemplate = FormTemplate(
     formTypeId = FormTypeId("formid-123"),
     formName = "IPT100",
@@ -98,19 +92,11 @@
 
   it should "display values for each field type with a submissible field, " in {
 
-<<<<<<< HEAD
     val section = Section("Personal details", None, None, None, None, None, None, List(
-      FieldValue(FieldId("Surname"), Text(AnyText, Constant(""), total = false), "Surname", None, None, true, true, true),
-      FieldValue(FieldId("Info"), Text(AnyText, Constant(""), total = false), "Info", None, None, true, true, submissible = false),
-      FieldValue(FieldId("BirthDate"), Date(AnyDate, Offset(0), None), "Birth date", None, None, true, true, true),
-      FieldValue(FieldId("HomeAddress"), Address(international = false), "Home address", None, None, true, true, true)
-=======
-    val section = Section("Personal details", None, None, None, None, List(
       FieldValue(FieldId("Surname"), Text(AnyText, Constant(""), total = false), "Surname", None, None, true, true, true, None),
       FieldValue(FieldId("Info"), Text(AnyText, Constant(""), total = false), "Info", None, None, true, true, submissible = false, None),
       FieldValue(FieldId("BirthDate"), Date(AnyDate, Offset(0), None), "Birth date", None, None, true, true, true, None),
       FieldValue(FieldId("HomeAddress"), Address(international = false), "Home address", None, None, true, true, true, None)
->>>>>>> 2781526d
     ))
     val summary = Summary(formTemplate.copy(sections = List(section)))
 
