/*
 * Copyright 2017 HM Revenue & Customs
 *
 * Licensed under the Apache License, Version 2.0 (the "License");
 * you may not use this file except in compliance with the License.
 * You may obtain a copy of the License at
 *
 *     http://www.apache.org/licenses/LICENSE-2.0
 *
 * Unless required by applicable law or agreed to in writing, software
 * distributed under the License is distributed on an "AS IS" BASIS,
 * WITHOUT WARRANTIES OR CONDITIONS OF ANY KIND, either express or implied.
 * See the License for the specific language governing permissions and
 * limitations under the License.
 */

package uk.gov.hmrc.gform.models

import cats.data.NonEmptyList
import org.jsoup.Jsoup
import org.scalatest._
import uk.gov.hmrc.gform.gformbackend.model.{ FormId, FormTemplate, FormTypeId, Version }
import org.scalatest.{ EitherValues, FlatSpec, Matchers }
import uk.gov.hmrc.gform.models.components._
import uk.gov.hmrc.gform.models.helpers.Extractors._
import uk.gov.hmrc.gform.service.RepeatingComponentService
import org.scalatest.mockito.MockitoSugar.mock
import org.mockito.Matchers._
import org.mockito.Mockito._
import uk.gov.hmrc.play.http.HeaderCarrier

import scala.collection.immutable.List

class SummarySpec extends FlatSpec with Matchers with EitherValues {

  val dmsSubmission = DmsSubmission("nino", "some-classification-type", "some-business-area")
  val section0 = Section("Your details", None, None, List(FieldValue(FieldId("iptRegNum"), Text(Constant(""), total = false), "Insurance Premium Tax (IPT) number", None, None, true, true, true)))
  val section1 = Section("About you", None, None, List(FieldValue(FieldId("firstName"), Text(Constant(""), total = false), "First Name", None, None, true, true, true)))
  val section2 = Section("Business details", None, None, List(FieldValue(FieldId("nameOfBusiness"), Text(Constant(""), total = false), "Name of business", None, None, true, true, true)))
  val formTemplate = FormTemplate(
    formTypeId = FormTypeId(""),
    formName = "IPT100",
    version = Version("1.2.3"),
    description = "abc",
    characterSet = "UTF-8",
    dmsSubmission = dmsSubmission,
    submitSuccessUrl = "success-url",
    submitErrorUrl = "error-url",
    sections = List(section0, section1, section2)
  )
  val mockRepeatService = mock[RepeatingComponentService]
  when(mockRepeatService.getAllFieldsInGroup(any(), any())(any())).thenReturn(List[FieldValue]())
  implicit val hc = HeaderCarrier()

  "Summary" should "display the summary sections" in {

    val summary = Summary(formTemplate)

    val formData = Map(
      FieldId("iptRegNum") -> Seq("Test!Your details!Test"),
      FieldId("firstName") -> Seq("Test!About you!Test"),
      FieldId("nameOfBusiness") -> Seq("Test!Business details!Test")
    )

    val render = summary.summaryForRender(formData, FormId(""), mockRepeatService)

    render.snippets.size should be(9)

    val testStringValues = extractAllTestStringValues(render.snippets)
    testStringValues should be(List("Your details", "About you", "Business details"))
  }

  it should "display links to page sections" in {

    val summary = Summary(
      formTemplate.copy(
        formTypeId = FormTypeId("Test!Form Type!Test"),
        sections = List(section0, section1)
      )
    )

    val render = summary.summaryForRender(Map(), FormId("Test!Form Id!Test"), mockRepeatService)
    //    render should be(List())

    val testStringValues = extractAllTestStringValues(render.snippets)
    testStringValues should be(List("Form Type", "Form Id", "Form Type", "Form Id"))
  }

  it should "display values for each field type with a submissible field, " in {

    val section = Section("Personal details", None, None, List(
      FieldValue(FieldId("Surname"), Text(Constant(""), total = false), "Surname", None, None, true, true, true),
      FieldValue(FieldId("Info"), Text(Constant(""), total = false), "Info", None, None, true, true, submissible = false),
      FieldValue(FieldId("BirthDate"), Date(AnyDate, Offset(0), None), "Birth date", None, None, true, true, true),
      FieldValue(FieldId("HomeAddress"), Address(international = false), "Home address", None, None, true, true, true)
    ))
    val summary = Summary(formTemplate.copy(sections = List(section)))

    val formFields = Map(
      FieldId("Surname") -> Seq("Test!Saxe-Coburg-Gotha!Test"),
      FieldId("Info") -> Seq("Test!Royal!Test"),
      FieldId("BirthDate.day") -> Seq("19"),
      FieldId("BirthDate.month") -> Seq("11"),
      FieldId("BirthDate.year") -> Seq("1841"),
      FieldId("HomeAddress-street1") -> Seq("Test!Street!Test"),
      FieldId("HomeAddress-street2") -> Seq("Test!Second Street!Test"),
      FieldId("HomeAddress-street3") -> Seq("Test!Third Street!Test"),
      FieldId("HomeAddress-street4") -> Seq("Test!Town!Test"),
      FieldId("HomeAddress-postcode") -> Seq("Test!PO32 6JX!Test"),
      FieldId("HomeAddress-country") -> Seq("Test!UK!Test")
    )

    val render = summary.summaryForRender(formFields, FormId(""), mockRepeatService)

    val testStringValues = extractAllTestStringValues(render.snippets)
    testStringValues should be(List("Saxe-Coburg-Gotha", "Street", "Second Street", "Third Street", "Town", "PO32 6JX", "UK"))
    extractDates(render.snippets) should be(List(("19", "November", "1841")))
  }

  it should "display the title when shortName is not present in the section" in {
    val summary = Summary(formTemplate)

    val render = summary.summaryForRender(Map.empty, FormId(""), mockRepeatService)

    val doc = Jsoup.parse(render.snippets.head.toString())
    doc.getElementsByTag("H2").text().equalsIgnoreCase("your details") shouldBe true
  }

  it should "display the shortName as section title if present" in {
    val shortName = "THIS_IS_A_VERY_VERY_VERY_SHORT_NAME"
    val section = section0.copy(shortName = Some(shortName))
    val summary = Summary(formTemplate.copy(sections = List(section)))

    val render = summary.summaryForRender(Map.empty, FormId(""), mockRepeatService)

    val doc = Jsoup.parse(render.snippets.head.toString())
    doc.getElementsByTag("H2").text().equalsIgnoreCase(shortName) shouldBe true
  }

  it should "display shortName instead of label for Address field" in {
    val shortName = "JUST_A_VERY_SHORT_NAME"
    val addressField = FieldValue(
      id = FieldId("anId"),
      `type` = Address(false),
      label = "label",
      shortName = Some(shortName),
      helpText = None,
      mandatory = true,
      editable = true,
      submissible = true
    )
    val section = section0.copy(fields = List(addressField), shortName = Some("Address section"))
    val summary = Summary(formTemplate.copy(sections = List(section)))

    val render = summary.summaryForRender(Map.empty, FormId(""), mockRepeatService)

    val doc = Jsoup.parse(render.snippets.mkString)

    doc.getElementsByTag("TBODY").first().getElementsByTag("TD").first().text().equals(shortName) shouldBe true
  }

  it should "display label when shortName not provided for Address field" in {
    val label = "JUST_A_VERY_LONG_LABEL"
    val addressField = FieldValue(
      id = FieldId("anId"),
      `type` = Address(false),
      label = label,
      shortName = None,
      helpText = None,
      mandatory = true,
      editable = true,
      submissible = true
    )
    val section = section0.copy(fields = List(addressField), shortName = Some("Address section"))
    val summary = Summary(formTemplate.copy(sections = List(section)))

    val render = summary.summaryForRender(Map.empty, FormId(""), mockRepeatService)

    val doc = Jsoup.parse(render.snippets.mkString)

    doc.getElementsByTag("TBODY").first().getElementsByTag("TD").first().text().equals(label) shouldBe true
  }

  it should "display shortName instead of label for Text field" in {
    val shortName = "JUST_A_VERY_SHORT_NAME"
    val addressField = FieldValue(
      id = FieldId("anId"),
      `type` = Text(Constant("DA"), total = false),
      label = "label",
      shortName = Some(shortName),
      helpText = None,
      mandatory = true,
      editable = true,
      submissible = true
    )

    val section = section0.copy(fields = List(addressField), shortName = Some("A section"))
    val summary = Summary(formTemplate.copy(sections = List(section)))

    val render = summary.summaryForRender(Map.empty, FormId(""), mockRepeatService)

    val doc = Jsoup.parse(render.snippets.mkString)

    doc.getElementsByTag("TBODY").first().getElementsByTag("TD").first().text().equals(shortName) shouldBe true
  }

  it should "display label if shortName not provided for Text field" in {
    val label = "THIS_IS_A_LABEL"
    val addressField = FieldValue(
      id = FieldId("anId"),
      `type` = Text(Constant("DA"), total = false),
      label = label,
      shortName = None,
      helpText = None,
      mandatory = true,
      editable = true,
      submissible = true
    )

    val section = section0.copy(fields = List(addressField), shortName = Some("A section"))
    val summary = Summary(formTemplate.copy(sections = List(section)))

    val render = summary.summaryForRender(Map.empty, FormId(""), mockRepeatService)

    val doc = Jsoup.parse(render.snippets.mkString)

    doc.getElementsByTag("TBODY").first().getElementsByTag("TD").first().text().equals(label) shouldBe true
  }

  it should "display shortName instead of label for Choice field" in {
    val shortName = "JUST_A_VERY_SHORT_NAME"
    val addressField = FieldValue(
      id = FieldId("anId"),
      `type` = Choice(Radio, NonEmptyList.of("u"), Vertical, List(), None),
      label = "label",
      shortName = Some(shortName),
      helpText = None,
      mandatory = true,
      editable = true,
      submissible = true
    )

    val section = section0.copy(fields = List(addressField), shortName = Some("A section"))
    val summary = Summary(formTemplate.copy(sections = List(section)))

    val render = summary.summaryForRender(Map.empty, FormId(""), mockRepeatService)

    val doc = Jsoup.parse(render.snippets.mkString)

    doc.getElementsByTag("TBODY").first().getElementsByTag("TD").first().text().equals(shortName) shouldBe true
  }

  it should "display label if shortName not provided for Choice field" in {
    val label = "THIS_IS_A_LABEL"
    val addressField = FieldValue(
      id = FieldId("anId"),
      `type` = Choice(Radio, NonEmptyList.of("u"), Vertical, List(), None),
      label = label,
      shortName = None,
      helpText = None,
      mandatory = true,
      editable = true,
      submissible = true
    )

    val section = section0.copy(fields = List(addressField), shortName = Some("A section"))
    val summary = Summary(formTemplate.copy(sections = List(section)))

    val render = summary.summaryForRender(Map.empty, FormId(""), mockRepeatService)

    val doc = Jsoup.parse(render.snippets.mkString)

    doc.getElementsByTag("TBODY").first().getElementsByTag("TD").first().text().equals(label) shouldBe true
  }

  it should "display shortName instead of label for Date field" in {
    val shortName = "JUST_A_VERY_SHORT_NAME"
    val addressField = FieldValue(
      id = FieldId("anId"),
      `type` = Date(AnyDate, Offset(0), None),
      label = "label",
      shortName = Some(shortName),
      helpText = None,
      mandatory = true,
      editable = true,
      submissible = true
    )

    val section = section0.copy(fields = List(addressField), shortName = Some("A section"))
    val summary = Summary(formTemplate.copy(sections = List(section)))

    val render = summary.summaryForRender(Map.empty, FormId(""), mockRepeatService)

    val doc = Jsoup.parse(render.snippets.mkString)

    doc.getElementsByTag("TBODY").first().getElementsByTag("TD").first().text().equals(shortName) shouldBe true
  }

  it should "display label if shortName not provided for Date field" in {
    val label = "THIS_IS_A_LABEL"
    val addressField = FieldValue(
      id = FieldId("anId"),
      `type` = Date(AnyDate, Offset(0), None),
      label = label,
      shortName = None,
      helpText = None,
      mandatory = true,
      editable = true,
      submissible = true
    )

    val section = section0.copy(fields = List(addressField), shortName = Some("A section"))
    val summary = Summary(formTemplate.copy(sections = List(section)))

    val render = summary.summaryForRender(Map.empty, FormId(""), mockRepeatService)

    val doc = Jsoup.parse(render.snippets.mkString)

    doc.getElementsByTag("TBODY").first().getElementsByTag("TD").first().text().equals(label) shouldBe true
  }

  it should "not render sections with includeIf expressions that evaluate to false" in {

    val summary = Summary(formTemplate.copy(
      sections = List(section1.copy(includeIf = Some(IncludeIf(Equals(FormCtx("firstName"), Constant("Pete"))))))
    ))

    val renderWithDataMatching = summary.summaryForRender(Map(FieldId("firstName") -> Seq("Pete")), FormId(""), mockRepeatService)
    renderWithDataMatching.snippets.size shouldBe 3
    val renderWithDataMismatch = summary.summaryForRender(Map(FieldId("firstName") -> Seq("*Not*Pete")), FormId(""), mockRepeatService)
    renderWithDataMismatch.snippets.size shouldBe 0

  }

  it should "display Group Labels (or Group Short Names if specified)" in {

    val groupFieldValue = FieldValue(
      FieldId("gid"),
      Group(
        List(),
        Horizontal
      ),
      "Test!group-label!Test", None, None, true, true, true
    )
    val section0 = Section("", None, None, List(groupFieldValue))
    val formTemplateWGroupNoShortname = formTemplate.copy(
      sections = List(section0)
    )
    val render0 = Summary(formTemplateWGroupNoShortname).summaryForRender(Map.empty[FieldId, Seq[String]], FormId(""))

<<<<<<< HEAD
    val render = Summary(formTemplateWGroup).summaryForRender(Map.empty[FieldId, Seq[String]], FormId(""), mockRepeatService)
=======
    extractAllTestStringValues(render0.snippets) should be(List("group-label"))
>>>>>>> 39bf2b96

    val formTemplateWGroupWithShortname = formTemplate.copy(
      sections = List(Section("", None, None, List(groupFieldValue.copy(shortName = Some("Test!group-shortname!Test")))))
    )

    val render1 = Summary(formTemplateWGroupWithShortname).summaryForRender(Map.empty[FieldId, Seq[String]], FormId(""))

    extractAllTestStringValues(render1.snippets) should be(List("group-shortname"))
  }

  "The Change hrefs" should "link to the correct page" in {

    val ftWithOneInclIfSection = formTemplate.copy(
      sections = List(section0, section1.copy(includeIf = Some(IncludeIf(Equals(FormCtx("firstName"), Constant("Pete"))))), section2)
    )
    val summary = Summary(ftWithOneInclIfSection)

    val htmls = summary.summaryForRender(Map(FieldId("firstName") -> Seq("*Not*Pete")), FormId(""), mockRepeatService).snippets

    val htmlAheadOfSection2 = htmls(3)

    val doc = Jsoup.parse(htmlAheadOfSection2.toString)

    val urlOfHrefToSection2 = doc.select("a:contains(Change").get(0).attributes().get("href")

    urlOfHrefToSection2 should endWith(ftWithOneInclIfSection.sections.indexOf(section2).toString)
  }

}<|MERGE_RESOLUTION|>--- conflicted
+++ resolved
@@ -346,19 +346,15 @@
     val formTemplateWGroupNoShortname = formTemplate.copy(
       sections = List(section0)
     )
-    val render0 = Summary(formTemplateWGroupNoShortname).summaryForRender(Map.empty[FieldId, Seq[String]], FormId(""))
-
-<<<<<<< HEAD
-    val render = Summary(formTemplateWGroup).summaryForRender(Map.empty[FieldId, Seq[String]], FormId(""), mockRepeatService)
-=======
+    val render0 = Summary(formTemplateWGroupNoShortname).summaryForRender(Map.empty[FieldId, Seq[String]], FormId(""), mockRepeatService)
+
     extractAllTestStringValues(render0.snippets) should be(List("group-label"))
->>>>>>> 39bf2b96
 
     val formTemplateWGroupWithShortname = formTemplate.copy(
       sections = List(Section("", None, None, List(groupFieldValue.copy(shortName = Some("Test!group-shortname!Test")))))
     )
 
-    val render1 = Summary(formTemplateWGroupWithShortname).summaryForRender(Map.empty[FieldId, Seq[String]], FormId(""))
+    val render1 = Summary(formTemplateWGroupWithShortname).summaryForRender(Map.empty[FieldId, Seq[String]], FormId(""), mockRepeatService)
 
     extractAllTestStringValues(render1.snippets) should be(List("group-shortname"))
   }
