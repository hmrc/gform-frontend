--- conflicted
+++ resolved
@@ -120,13 +120,7 @@
                   Option.empty[Json]
                 case SectionNumber.Classic.AddToListPage.DefaultPage(_) |
                     SectionNumber.Classic.AddToListPage.Page(_, _, _) |
-<<<<<<< HEAD
-                    SectionNumber.Classic.AddToListPage.CyaPage(_, _) |
-                    SectionNumber.Classic.AddToListPage.DeclarationSection(_, _) |
-                    SectionNumber.Classic.AddToListPage.RepeaterPage(_, _) =>
-=======
                     SectionNumber.Classic.AddToListPage.TerminalPage(_, _, _) =>
->>>>>>> e24a3466
                   originalSectionInAddToList(json, addToList, formModel, sectionNumber, Nil)
                 case SectionNumber.TaskList(coordinates, sn) =>
                   json.hcursor
