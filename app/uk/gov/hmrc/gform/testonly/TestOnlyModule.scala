/*
 * Copyright 2020 HM Revenue & Customs
 *
 * Licensed under the Apache License, Version 2.0 (the "License");
 * you may not use this file except in compliance with the License.
 * You may obtain a copy of the License at
 *
 *     http://www.apache.org/licenses/LICENSE-2.0
 *
 * Unless required by applicable law or agreed to in writing, software
 * distributed under the License is distributed on an "AS IS" BASIS,
 * WITHOUT WARRANTIES OR CONDITIONS OF ANY KIND, either express or implied.
 * See the License for the specific language governing permissions and
 * limitations under the License.
 */

package uk.gov.hmrc.gform.testonly

import play.api.libs.ws.ahc.AhcWSComponents
import uk.gov.hmrc.gform.config.ConfigModule

import scala.concurrent.ExecutionContext
import uk.gov.hmrc.gform.controllers.ControllersModule
import uk.gov.hmrc.gform.controllers.helpers.ProxyActions
import uk.gov.hmrc.gform.fileupload.FileUploadModule
import uk.gov.hmrc.gform.gformbackend.GformBackendModule
import uk.gov.hmrc.gform.graph.GraphModule
import uk.gov.hmrc.gform.lookup.LookupRegistry

class TestOnlyModule(
  configModule: ConfigModule,
  gformBackendModule: GformBackendModule,
  controllersModule: ControllersModule,
  graphModule: GraphModule,
  lookupRegistry: LookupRegistry,
  ahcWSComponents: AhcWSComponents,
  fileUploadModule: FileUploadModule
)(
  implicit ec: ExecutionContext
) {

  private val proxyActions = new ProxyActions(ahcWSComponents.wsClient)(controllersModule.messagesControllerComponents)

  val testOnlyController = new TestOnlyController(
    proxyActions,
    gformBackendModule.gformConnector,
    lookupRegistry,
    controllersModule.authenticatedRequestActions,
<<<<<<< HEAD
    graphModule.customerIdRecalculation,
    configModule.serviceConfig,
    controllersModule.messagesControllerComponents
=======
    controllersModule.messagesControllerComponents,
    configModule.mode,
    configModule.playConfiguration
>>>>>>> c3dc31c1
  )

  val debugController = new DebugController(
    controllersModule.authenticatedRequestActions,
    fileUploadModule.fileUploadService,
    controllersModule.messagesControllerComponents
  )
}<|MERGE_RESOLUTION|>--- conflicted
+++ resolved
@@ -46,15 +46,8 @@
     gformBackendModule.gformConnector,
     lookupRegistry,
     controllersModule.authenticatedRequestActions,
-<<<<<<< HEAD
-    graphModule.customerIdRecalculation,
     configModule.serviceConfig,
     controllersModule.messagesControllerComponents
-=======
-    controllersModule.messagesControllerComponents,
-    configModule.mode,
-    configModule.playConfiguration
->>>>>>> c3dc31c1
   )
 
   val debugController = new DebugController(
