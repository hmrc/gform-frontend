--- conflicted
+++ resolved
@@ -53,18 +53,9 @@
   gformConnector: GformConnector,
   lookupRegistry: LookupRegistry,
   auth: AuthenticatedRequestActions,
-<<<<<<< HEAD
-  customerIdRecalculation: CustomerIdRecalculation[Future],
   servicesConfig: ServicesConfig,
   controllerComponents: MessagesControllerComponents)(implicit ec: ExecutionContext)
     extends FrontendController(controllerComponents: MessagesControllerComponents) {
-=======
-  controllerComponents: MessagesControllerComponents,
-  override protected val mode: Mode,
-  override protected val runModeConfiguration: Configuration
-)(implicit ec: ExecutionContext)
-    extends FrontendController(controllerComponents: MessagesControllerComponents) with ServicesConfig {
->>>>>>> c3dc31c1
 
   def proxyToGform(path: String): Action[Source[ByteString, _]] = proxy(gformBaseUrl)(path)
 
