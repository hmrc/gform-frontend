--- conflicted
+++ resolved
@@ -32,16 +32,9 @@
 class AuthContextPrepop {
   def values(value: AuthInfo)(implicit retrievals: Retrievals): String = value match {
     case GG => getGGCredId(retrievals)
-<<<<<<< HEAD
-    case PayeNino => getTaxIdValue(None, "NINO")
-    case SaUtr => getTaxIdValue(Some("IR-SA"), "UTR")
-    case CtUtr => getTaxIdValue(Some("IR-CT"), "UTR")
-    case _ => ""
-=======
     case PayeNino => getTaxIdValue(None, "NINO", retrievals)
     case SaUtr => getTaxIdValue(Some("IR-SA"), "UTR", retrievals)
     case CtUtr => getTaxIdValue(Some("IR-CT"), "UTR", retrievals)
->>>>>>> fbf9e13d
   }
 
   private def getGGCredId(retrievals: Retrievals) = retrievals.authProviderId match {
