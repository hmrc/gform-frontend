--- conflicted
+++ resolved
@@ -108,11 +108,7 @@
           r.copy(
             atlId = expandFormCtx(FormCtx(ref)).formComponentId,
             includeIf = includeIf.map(expandIncludeIf),
-<<<<<<< HEAD
-            rows = expandSummaryList(MiniSummaryList(rows, summaryList.keyDisplayWidth)).rows
-=======
-            rows = expandSummaryList(MiniSummaryList(rows, summaryList.displayInSummary)).rows
->>>>>>> 70fd7e74
+            rows = expandSummaryList(MiniSummaryList(rows, summaryList.displayInSummary, summaryList.keyDisplayWidth)).rows
           )
       }
       .map {
