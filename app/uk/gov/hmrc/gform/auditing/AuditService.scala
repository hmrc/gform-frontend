/*
 * Copyright 2017 HM Revenue & Customs
 *
 * Licensed under the Apache License, Version 2.0 (the "License");
 * you may not use this file except in compliance with the License.
 * You may obtain a copy of the License at
 *
 *     http://www.apache.org/licenses/LICENSE-2.0
 *
 * Unless required by applicable law or agreed to in writing, software
 * distributed under the License is distributed on an "AS IS" BASIS,
 * WITHOUT WARRANTIES OR CONDITIONS OF ANY KIND, either express or implied.
 * See the License for the specific language governing permissions and
 * limitations under the License.
 */

package uk.gov.hmrc.gform.auditing

import play.api.libs.json.Json
import play.api.mvc.Request
<<<<<<< HEAD
import uk.gov.hmrc.gform.auth.models.Retrievals
import uk.gov.hmrc.gform.sharedmodel.form.Form
=======
import uk.gov.hmrc.gform.sharedmodel.form.{ Form, FormField }
import uk.gov.hmrc.gform.sharedmodel.formtemplate.{ FieldValue, Section, UkSortCode }
>>>>>>> f72a22df
import uk.gov.hmrc.play.audit.http.connector.AuditConnector
import uk.gov.hmrc.play.audit.model.DataEvent
import uk.gov.hmrc.play.http.HeaderCarrier

import scala.concurrent.ExecutionContext

trait AuditService {

  def auditConnector: AuditConnector

  def formToMap(form: Form, section: List[Section]): Map[String, String] = {
    val dataMap = Map(
      "FormId" -> form._id.value,
      "EnvelopeId" -> form.envelopeId.value,
      "FormTemplateId" -> form.formTemplateId.value,
      "UserId" -> form.userId.value //TODO is userId required in the formData anymore.
    )
    val optSortCode: List[FieldValue] = section.flatMap(_.fields.filter(_.`type` == UkSortCode))

    val processedData: Seq[FormField] = {
      optSortCode.flatMap { fieldValue =>
        UkSortCode.fields(fieldValue.id).flatMap { fieldId =>
          val sortCode: String = form.formData.fields.filter(_.id == fieldId).map(_.value).mkString("-")
          form.formData.fields.filterNot(_.id == fieldId) ++ Seq(FormField(fieldValue.id, sortCode))
        }
      }
    }

    val data = processedData.map(x => x.id.value -> x.value).toMap

    dataMap ++ data
  }
<<<<<<< HEAD
  def sendSubmissionEvent(form: Form)(implicit ex: ExecutionContext, hc: HeaderCarrier, retrievals: Retrievals, request: Request[_]) = {
    sendEvent(formToMap(form))
=======
  def sendSubmissionEvent(form: Form, sections: List[Section])(implicit ex: ExecutionContext, hc: HeaderCarrier, authContext: AuthContext, request: Request[_]) = {
    sendEvent(formToMap(form, sections))
>>>>>>> f72a22df
  }

  private def sendEvent(detail: Map[String, String])(implicit ex: ExecutionContext, hc: HeaderCarrier, retrievals: Retrievals, request: Request[_]) =
    auditConnector.sendEvent(eventFor(detail))

  private def eventFor(detail: Map[String, String])(implicit hc: HeaderCarrier, retrievals: Retrievals, request: Request[_]) = {
    /*
    Enrolment(
                      key: String,
                      identifiers: Seq[EnrolmentIdentifier],
                      state: String,
                      confidenceLevel: ConfidenceLevel,
                      delegatedAuthRule: Option[String] = None)
     */
    val cosa = Json.toJson(retrievals.enrolments.enrolments)
    println(s"HOLA: [$cosa]")
    DataEvent(
      auditSource = "GForm",
      auditType = "submission complete auditing",
      tags = hc.headers.toMap,
      detail = detail ++ Map(
      "nino" -> "", //authContext.principal.name.getOrElse(""),
      "vrn" -> "", //authContext.principal.accounts.vat.map(_.vrn.vrn).getOrElse(""),
      "saUtr" -> "", //authContext.principal.accounts.ated.getOrElse("").toString,
      "ctUtr" -> "", //authContext.principal.accounts.ct.getOrElse("").toString,
      "deviceId" -> hc.deviceID.map(a => a).getOrElse("")
    )
    )
  }
}<|MERGE_RESOLUTION|>--- conflicted
+++ resolved
@@ -16,15 +16,10 @@
 
 package uk.gov.hmrc.gform.auditing
 
-import play.api.libs.json.Json
 import play.api.mvc.Request
-<<<<<<< HEAD
 import uk.gov.hmrc.gform.auth.models.Retrievals
-import uk.gov.hmrc.gform.sharedmodel.form.Form
-=======
-import uk.gov.hmrc.gform.sharedmodel.form.{ Form, FormField }
-import uk.gov.hmrc.gform.sharedmodel.formtemplate.{ FieldValue, Section, UkSortCode }
->>>>>>> f72a22df
+import uk.gov.hmrc.gform.sharedmodel.form.{Form, FormField}
+import uk.gov.hmrc.gform.sharedmodel.formtemplate.{FieldValue, Section, UkSortCode}
 import uk.gov.hmrc.play.audit.http.connector.AuditConnector
 import uk.gov.hmrc.play.audit.model.DataEvent
 import uk.gov.hmrc.play.http.HeaderCarrier
@@ -57,39 +52,24 @@
 
     dataMap ++ data
   }
-<<<<<<< HEAD
-  def sendSubmissionEvent(form: Form)(implicit ex: ExecutionContext, hc: HeaderCarrier, retrievals: Retrievals, request: Request[_]) = {
-    sendEvent(formToMap(form))
-=======
-  def sendSubmissionEvent(form: Form, sections: List[Section])(implicit ex: ExecutionContext, hc: HeaderCarrier, authContext: AuthContext, request: Request[_]) = {
+  def sendSubmissionEvent(form: Form, sections: List[Section])(implicit ex: ExecutionContext, hc: HeaderCarrier, retrievals: Retrievals, request: Request[_]) = {
     sendEvent(formToMap(form, sections))
->>>>>>> f72a22df
   }
 
   private def sendEvent(detail: Map[String, String])(implicit ex: ExecutionContext, hc: HeaderCarrier, retrievals: Retrievals, request: Request[_]) =
     auditConnector.sendEvent(eventFor(detail))
 
   private def eventFor(detail: Map[String, String])(implicit hc: HeaderCarrier, retrievals: Retrievals, request: Request[_]) = {
-    /*
-    Enrolment(
-                      key: String,
-                      identifiers: Seq[EnrolmentIdentifier],
-                      state: String,
-                      confidenceLevel: ConfidenceLevel,
-                      delegatedAuthRule: Option[String] = None)
-     */
-    val cosa = Json.toJson(retrievals.enrolments.enrolments)
-    println(s"HOLA: [$cosa]")
     DataEvent(
       auditSource = "GForm",
       auditType = "submission complete auditing",
       tags = hc.headers.toMap,
       detail = detail ++ Map(
-      "nino" -> "", //authContext.principal.name.getOrElse(""),
-      "vrn" -> "", //authContext.principal.accounts.vat.map(_.vrn.vrn).getOrElse(""),
-      "saUtr" -> "", //authContext.principal.accounts.ated.getOrElse("").toString,
-      "ctUtr" -> "", //authContext.principal.accounts.ct.getOrElse("").toString,
-      "deviceId" -> hc.deviceID.map(a => a).getOrElse("")
+      "nino" -> "",//authContext.principal.name.getOrElse(""),
+      "vrn" -> "",//authContext.principal.accounts.vat.map(_.vrn.vrn).getOrElse(""),
+      "saUtr" -> "",//authContext.principal.accounts.ated.getOrElse("").toString,
+      "ctUtr" -> "",//authContext.principal.accounts.ct.getOrElse("").toString,
+      "deviceId" -> ""//hc.deviceID.map(a => a).getOrElse("")
     )
     )
   }
