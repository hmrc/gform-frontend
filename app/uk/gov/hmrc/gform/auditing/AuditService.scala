--- conflicted
+++ resolved
@@ -67,17 +67,10 @@
       auditType = "submission complete auditing",
       tags = hc.headers.toMap,
       detail = detail ++ Map(
-<<<<<<< HEAD
-      "nino" -> getTaxIdValue(None, "NINO"),
-      "vrn" -> getTaxIdValue(None, "VATRegNo"),
-      "saUtr" -> getTaxIdValue(Some("IR-SA"), "UTR"),
-      "ctUtr" -> getTaxIdValue(Some("IR-CT"), "UTR"),
-=======
       "nino" -> getTaxIdValue(None, "NINO", retrievals),
       "vrn" -> getTaxIdValue(None, "VATRegNo", retrievals),
       "saUtr" -> getTaxIdValue(Some("IR-SA"), "UTR", retrievals),
       "ctUtr" -> getTaxIdValue(Some("IR-CT"), "UTR", retrievals),
->>>>>>> fbf9e13d
       "deviceId" -> hc.deviceID.map(a => a).getOrElse("")
     )
     )
