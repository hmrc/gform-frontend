/*
 * Copyright 2019 HM Revenue & Customs
 *
 * Licensed under the Apache License, Version 2.0 (the "License");
 * you may not use this file except in compliance with the License.
 * You may obtain a copy of the License at
 *
 *     http://www.apache.org/licenses/LICENSE-2.0
 *
 * Unless required by applicable law or agreed to in writing, software
 * distributed under the License is distributed on an "AS IS" BASIS,
 * WITHOUT WARRANTIES OR CONDITIONS OF ANY KIND, either express or implied.
 * See the License for the specific language governing permissions and
 * limitations under the License.
 */

package uk.gov.hmrc.gform.sharedmodel.formtemplate

import cats.data.NonEmptyList
import julienrf.json.derived
import play.api.libs.json._
import uk.gov.hmrc.gform.graph.Data
import uk.gov.hmrc.gform.sharedmodel.formtemplate
import uk.gov.hmrc.gform.sharedmodel.formtemplate.destinations.{ Destination, Destinations }
import uk.gov.hmrc.gform.sharedmodel.formtemplate.destinations.Destinations.DmsSubmission

case class ExpandedFormTemplate(expandedSection: List[ExpandedSection]) {
  val allFCs: List[FormComponent] = expandedSection.flatMap(_.expandedFCs.flatMap(_.expandedFC))
  val allFcIds: List[FormComponentId] = expandedSection.flatMap(_.expandedFCs.flatMap(_.allIds))
  def fcsLookup(data: Data): Map[FormComponentId, FormComponent] =
    allFCs.flatMap(fc => fc.expandFormComponent(data).allIds.map(_ -> fc)).toMap
  def fcsLookupFull: Map[FormComponentId, FormComponent] =
    allFCs.flatMap(fc => fc.expandFormComponentFull.allIds.map(_ -> fc)).toMap
  val allIncludeIfs: List[(List[ExpandedFormComponent], IncludeIf, Int)] = expandedSection.zipWithIndex.collect {
    case (ExpandedSection(expandedFCs, Some(includeIf)), index) => (expandedFCs, includeIf, index)
  }
}

case class FormTemplate(
  _id: FormTemplateId,
  formName: String,
  description: String,
  developmentPhase: Option[DevelopmentPhase],
  formCategory: Option[FormCategory],
  draftRetrievalMethod: Option[DraftRetrievalMethod],
  submissionReference: Option[TextExpression],
  destinations: Destinations,
  authConfig: formtemplate.AuthConfig,
  emailTemplateId: String,
<<<<<<< HEAD
  emailParameters: Option[List[EmailParameter]],
=======
  emailParameters: List[EmailParameter],
>>>>>>> da72f789
  submitSuccessUrl: String,
  submitErrorUrl: String,
  sections: List[Section],
  acknowledgementSection: AcknowledgementSection,
  declarationSection: DeclarationSection,
  GFC579Ready: Option[String]
) {
  def expandFormTemplate(data: Data): ExpandedFormTemplate = ExpandedFormTemplate(sections.map(_.expandSection(data)))
  val expandFormTemplateFull: ExpandedFormTemplate = ExpandedFormTemplate(sections.map(_.expandSectionFull))

  @deprecated(message = "This is replaced by the new destinations field.", since = "20181219")
  def dmsSubmission: DmsSubmission = destinations match {
    case dms: Destinations.DmsSubmission => dms
    case Destinations.DestinationList(l) =>
      val hmrcDms = l.collect { case d: Destination.HmrcDms => d }.head
      import hmrcDms._
      DmsSubmission(
        dmsFormId = dmsFormId,
        customerId = customerId,
        classificationType = classificationType,
        businessArea = businessArea)
  }
}

object FormTemplate {
  private case class DeprecatedFormTemplateWithDmsSubmission(
    _id: FormTemplateId,
    formName: String,
    description: String,
    developmentPhase: Option[DevelopmentPhase],
    formCategory: Option[FormCategory],
    draftRetrievalMethod: Option[DraftRetrievalMethod],
    submissionReference: Option[TextExpression],
    dmsSubmission: DmsSubmission,
    authConfig: formtemplate.AuthConfig,
    emailTemplateId: String,
<<<<<<< HEAD
    emailParameters: Option[List[EmailParameter]],
=======
    emailParameters: List[EmailParameter],
>>>>>>> da72f789
    submitSuccessUrl: String,
    submitErrorUrl: String,
    sections: List[Section],
    acknowledgementSection: AcknowledgementSection,
    declarationSection: DeclarationSection,
    GFC579Ready: Option[String]) {
    def toNewForm: FormTemplate =
      FormTemplate(
        _id: FormTemplateId,
        formName: String,
        description: String,
        developmentPhase: Option[DevelopmentPhase],
        formCategory,
        draftRetrievalMethod: Option[DraftRetrievalMethod],
        submissionReference: Option[TextExpression],
        destinations = dmsSubmission,
        authConfig: formtemplate.AuthConfig,
        emailTemplateId: String,
<<<<<<< HEAD
        emailParameters: Option[List[EmailParameter]],
=======
        emailParameters: List[EmailParameter],
>>>>>>> da72f789
        submitSuccessUrl: String,
        submitErrorUrl: String,
        sections: List[Section],
        acknowledgementSection: AcknowledgementSection,
        declarationSection: DeclarationSection,
        GFC579Ready: Option[String]
      )
  }

  private val readForDeprecatedDmsSubmissionVersion: Reads[DeprecatedFormTemplateWithDmsSubmission] =
    Json.reads[DeprecatedFormTemplateWithDmsSubmission]

  private val readForDestinationsVersion: Reads[FormTemplate] =
    Json.reads[FormTemplate]

  val onlyOneOfDmsSubmissionAndDestinationsMustBeDefined =
    JsError(
      """One and only one of FormTemplate.{dmsSubmission, destinations} must be defined. FormTemplate.dmsSubmission is deprecated. Prefer FormTemplate.destinations.""")

  private val reads = Reads[FormTemplate] { json =>
    ((json \ "dmsSubmission").toOption, (json \ "destinations").toOption) match {
      case (None, None)       => onlyOneOfDmsSubmissionAndDestinationsMustBeDefined
      case (None, Some(_))    => readForDestinationsVersion.reads(json)
      case (Some(_), None)    => readForDeprecatedDmsSubmissionVersion.reads(json).map(_.toNewForm)
      case (Some(_), Some(_)) => onlyOneOfDmsSubmissionAndDestinationsMustBeDefined
    }
  }

  implicit val format: OFormat[FormTemplate] = OFormat(reads, derived.owrites[FormTemplate])

  def withDeprecatedDmsSubmission(
    _id: FormTemplateId,
    formName: String,
    description: String,
    developmentPhase: Option[DevelopmentPhase] = Some(ResearchBanner),
    formCategory: Option[FormCategory],
    draftRetrievalMethod: Option[DraftRetrievalMethod] = Some(OnePerUser),
    submissionReference: Option[TextExpression],
    dmsSubmission: DmsSubmission,
    authConfig: formtemplate.AuthConfig,
    emailTemplateId: String,
<<<<<<< HEAD
    emailParameters: Option[List[EmailParameter]],
=======
    emailParameters: List[EmailParameter],
>>>>>>> da72f789
    submitSuccessUrl: String,
    submitErrorUrl: String,
    sections: List[Section],
    acknowledgementSection: AcknowledgementSection,
    declarationSection: DeclarationSection,
    GFC579Ready: Option[String] = Some("false")): FormTemplate =
    DeprecatedFormTemplateWithDmsSubmission(
      _id,
      formName,
      description,
      developmentPhase,
      formCategory,
      draftRetrievalMethod,
      submissionReference,
      dmsSubmission,
      authConfig,
      emailTemplateId,
<<<<<<< HEAD
      emailParameters: Option[List[EmailParameter]],
=======
      emailParameters: List[EmailParameter],
>>>>>>> da72f789
      submitSuccessUrl,
      submitErrorUrl,
      sections,
      acknowledgementSection,
      declarationSection,
      GFC579Ready
    ).toNewForm
}<|MERGE_RESOLUTION|>--- conflicted
+++ resolved
@@ -47,11 +47,7 @@
   destinations: Destinations,
   authConfig: formtemplate.AuthConfig,
   emailTemplateId: String,
-<<<<<<< HEAD
   emailParameters: Option[List[EmailParameter]],
-=======
-  emailParameters: List[EmailParameter],
->>>>>>> da72f789
   submitSuccessUrl: String,
   submitErrorUrl: String,
   sections: List[Section],
@@ -88,11 +84,7 @@
     dmsSubmission: DmsSubmission,
     authConfig: formtemplate.AuthConfig,
     emailTemplateId: String,
-<<<<<<< HEAD
     emailParameters: Option[List[EmailParameter]],
-=======
-    emailParameters: List[EmailParameter],
->>>>>>> da72f789
     submitSuccessUrl: String,
     submitErrorUrl: String,
     sections: List[Section],
@@ -111,11 +103,7 @@
         destinations = dmsSubmission,
         authConfig: formtemplate.AuthConfig,
         emailTemplateId: String,
-<<<<<<< HEAD
         emailParameters: Option[List[EmailParameter]],
-=======
-        emailParameters: List[EmailParameter],
->>>>>>> da72f789
         submitSuccessUrl: String,
         submitErrorUrl: String,
         sections: List[Section],
@@ -157,11 +145,7 @@
     dmsSubmission: DmsSubmission,
     authConfig: formtemplate.AuthConfig,
     emailTemplateId: String,
-<<<<<<< HEAD
     emailParameters: Option[List[EmailParameter]],
-=======
-    emailParameters: List[EmailParameter],
->>>>>>> da72f789
     submitSuccessUrl: String,
     submitErrorUrl: String,
     sections: List[Section],
@@ -179,11 +163,7 @@
       dmsSubmission,
       authConfig,
       emailTemplateId,
-<<<<<<< HEAD
       emailParameters: Option[List[EmailParameter]],
-=======
-      emailParameters: List[EmailParameter],
->>>>>>> da72f789
       submitSuccessUrl,
       submitErrorUrl,
       sections,
