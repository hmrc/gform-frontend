--- conflicted
+++ resolved
@@ -38,10 +38,7 @@
   case class Enrolment(serviceName: ServiceName, identifierName: IdentifierName) extends DataSource
   case class DelegatedEnrolment(serviceName: ServiceName, identifierName: IdentifierName) extends DataSource
 
-<<<<<<< HEAD
   implicit val format: OFormat[DataSource] = derived.oformat()
-=======
-  implicit val format: OFormat[DataSource] = derived.oformat
 
   def fromString(str: String): Option[DataSource] = str.split("\\.").toList match {
     case `seiss` :: Nil => DataSource.SeissEligible.some
@@ -59,5 +56,4 @@
   val enrolmentPrefix = "enrolment"
   val delegatedEnrolmentPrefix = "delegatedEnrolment"
 
->>>>>>> c3dc31c1
 }