--- conflicted
+++ resolved
@@ -19,11 +19,8 @@
 import cats.Eq
 import julienrf.json.derived
 import play.api.libs.json._
-<<<<<<< HEAD
 import uk.gov.hmrc.gform.models.{ FormModel, PageMode }
-=======
 import uk.gov.hmrc.gform.models.Atom
->>>>>>> 7860b2d8
 
 sealed trait Expr extends Product with Serializable {
   def leafs[T <: PageMode](formModel: FormModel[T]): List[Expr] = this match {
