/*
 * Copyright 2021 HM Revenue & Customs
 *
 * Licensed under the Apache License, Version 2.0 (the "License");
 * you may not use this file except in compliance with the License.
 * You may obtain a copy of the License at
 *
 *     http://www.apache.org/licenses/LICENSE-2.0
 *
 * Unless required by applicable law or agreed to in writing, software
 * distributed under the License is distributed on an "AS IS" BASIS,
 * WITHOUT WARRANTIES OR CONDITIONS OF ANY KIND, either express or implied.
 * See the License for the specific language governing permissions and
 * limitations under the License.
 */

package uk.gov.hmrc.gform.instructions

import play.api.i18n.I18nSupport
import play.api.mvc.Request
import uk.gov.hmrc.gform.controllers.AuthCacheWithForm
import uk.gov.hmrc.gform.eval.smartstring.SmartStringEvaluator
<<<<<<< HEAD
import uk.gov.hmrc.gform.fileupload.FileUploadAlgebra
=======
import uk.gov.hmrc.gform.fileupload.{ EnvelopeWithMapping, FileUploadAlgebra }
import uk.gov.hmrc.gform.gform.{ HtmlSanitiser, SummaryPagePurpose }
import uk.gov.hmrc.gform.models.optics.DataOrigin
>>>>>>> 9139de94
import uk.gov.hmrc.gform.models._
import uk.gov.hmrc.gform.models.optics.DataOrigin
import uk.gov.hmrc.gform.sharedmodel._
import uk.gov.hmrc.gform.sharedmodel.form.FormModelOptics
import uk.gov.hmrc.gform.sharedmodel.formtemplate.destinations.Destinations.DestinationList
import uk.gov.hmrc.gform.summary.SubmissionDetails
import uk.gov.hmrc.gform.validation.ValidationService
import uk.gov.hmrc.gform.views.html.summary.summaryInstructionPdf
import uk.gov.hmrc.http.HeaderCarrier
<<<<<<< HEAD
=======
import uk.gov.hmrc.gform.eval.smartstring._
import uk.gov.hmrc.gform.models.Bracket.AddToList
import uk.gov.hmrc.gform.summary.{ FormComponentRenderDetails, FormComponentSummaryRenderer, InstructionRender, SubmissionDetails, SummaryRenderingService }
import uk.gov.hmrc.gform.views.summary.SummaryListRowHelper.summaryListRow
>>>>>>> 9139de94

import scala.concurrent.{ ExecutionContext, Future }

class InstructionsRenderingService(
  i18nSupport: I18nSupport,
  fileUploadAlgebra: FileUploadAlgebra[Future],
  validationService: ValidationService) {

  def createInstructionPDFHtml[D <: DataOrigin, U <: SectionSelectorType: SectionSelector](
    cache: AuthCacheWithForm,
    maybeSubmissionDetails: Option[SubmissionDetails],
    formModelOptics: FormModelOptics[D]
  )(
    implicit
    request: Request[_],
    l: LangADT,
    hc: HeaderCarrier,
    ec: ExecutionContext,
    lise: SmartStringEvaluator
  ): Future[PdfHtml] = {
    import i18nSupport._
    for {
      envelope <- fileUploadAlgebra.getEnvelope(cache.form.envelopeId).map(EnvelopeWithMapping(_, cache.form))
      validationResult <- validationService
                           .validateFormModel(cache.toCacheData, envelope, formModelOptics.formModelVisibilityOptics)
<<<<<<< HEAD
    } yield {
      val mayBeInstructionPdf = cache.formTemplate.destinations match {
        case DestinationList(_, acknowledgementSection, _) =>
          acknowledgementSection.instructionPdf
        case _ => None
=======
    } yield
      renderInstructionsHtml(
        cache.formTemplate,
        validationResult,
        formModelOptics,
        maybeAccessCode,
        envelope,
        cache.retrievals,
        frontendAppConfig,
        cache.form.thirdPartyData.obligations,
        cache.form.thirdPartyData.reviewComments,
        summaryPagePurpose
      )
  }

  private def renderInstructionsHtml[D <: DataOrigin](
    formTemplate: FormTemplate,
    validationResult: ValidationResult,
    formModelOptics: FormModelOptics[D],
    maybeAccessCode: Option[AccessCode],
    envelope: EnvelopeWithMapping,
    retrievals: MaterialisedRetrievals,
    frontendAppConfig: FrontendAppConfig,
    obligations: Obligations,
    reviewerComments: Option[String],
    summaryPagePurpose: SummaryPagePurpose
  )(
    implicit
    request: Request[_],
    messages: Messages,
    l: LangADT,
    lise: SmartStringEvaluator): Html = {

    val envelopeUpd = envelope.byPurpose(summaryPagePurpose)

    summary(
      formTemplate,
      htmlRows(
        validationResult,
        formModelOptics,
        maybeAccessCode,
        formTemplate,
        envelopeUpd,
        obligations
      ),
      maybeAccessCode,
      formTemplate.formCategory,
      retrievals.renderSaveAndComeBackLater,
      retrievals.continueLabelKey,
      frontendAppConfig,
      summaryPagePurpose,
      reviewerComments,
      Html(""),
      Html("")
    )
  }

  private def htmlRows[D <: DataOrigin](
    validationResult: ValidationResult,
    formModelOptics: FormModelOptics[D],
    maybeAccessCode: Option[AccessCode],
    formTemplate: FormTemplate,
    envelope: EnvelopeWithMapping,
    obligations: Obligations
  )(
    implicit
    messages: Messages,
    l: LangADT,
    lise: SmartStringEvaluator,
    fcrd: FormComponentRenderDetails[InstructionRender]
  ): List[Html] = {

    val formModel = formModelOptics.formModelVisibilityOptics.formModel

    def renderHtmls(singleton: Singleton[Visibility], sectionNumber: SectionNumber)(implicit l: LangADT): List[Html] = {
      val begin = singleton.page.instruction.flatMap(_.name.map(n => begin_section(n))).toList
      val sectionTitle4Ga = singleton.page.instruction.map(i =>
        sectionTitle4GaFactory(i.name.fold(SmartString.empty)(identity), sectionNumber))
      val middleRows = fcrd
        .prepareRenderables(singleton.page.fields)
        .flatMap(formComponent =>
          FormComponentSummaryRenderer.summaryListRows[D, InstructionRender](
            formComponent,
            formTemplate._id,
            formModelOptics.formModelVisibilityOptics,
            maybeAccessCode,
            sectionNumber,
            sectionTitle4Ga.getOrElse(SectionTitle4Ga("")),
            obligations,
            validationResult,
            envelope
        ))
      if (middleRows.isEmpty) {
        Nil
      } else {
        val middleRowsHtml = new govukSummaryList()(SummaryList(middleRows, "govuk-!-margin-bottom-9"))
        begin ++ List(middleRowsHtml)
      }
    }

    def addToListSummary(addToList: Bracket.AddToList[Visibility]): Html =
      begin_section(addToList.source.summaryName)

    def addToListRender(addToList: Bracket.AddToList[Visibility]): Html = {
      val repeaters: NonEmptyList[Repeater[Visibility]] = addToList.repeaters
      val recordTable: NonEmptyList[SmartString] = repeaters.map(_.expandedDescription)
      val value = recordTable.map(_.value()).toList.mkString("</br>")

      val slr: SummaryListRow = summaryListRow(
        repeaters.last.title.value(),
        value,
        None,
        "",
        "",
        "",
        Nil
      )

      new govukSummaryList()(SummaryList(slr :: Nil, "govuk-!-margin-bottom-5"))
    }

    def instructionOrder(i: Option[Instruction]): Int = i.flatMap(_.order).getOrElse(Integer.MAX_VALUE)
    def pageInstructionOrder(p: Page[_]): Int = instructionOrder(p.instruction)
    def addToListInstructionOrder(a: AddToList[_]): Int =
      instructionOrder(a.source.instruction)

    val sortedBrackets: NonEmptyList[Bracket[Visibility]] =
      formModel.brackets.brackets.sortBy(_.fold(b => pageInstructionOrder(b.source.page))(b =>
        pageInstructionOrder(b.source.page))(addToListInstructionOrder(_)))

    sortedBrackets.toList.flatMap {
      _.fold[List[Html]] { nonRepeatingBracket =>
        renderHtmls(nonRepeatingBracket.singleton, nonRepeatingBracket.sectionNumber)
      } { repeatingBracket =>
        repeatingBracket.singletons.toList.flatMap(singletonWithNumber =>
          renderHtmls(singletonWithNumber.singleton, singletonWithNumber.sectionNumber))
      } { addToListBracket =>
        val addToListPageRenders = addToListBracket.iterations.toList.flatMap { iteration =>
          val pageRenders = iteration.singletons.toList
            .sortBy(s => pageInstructionOrder(s.singleton.page))
            .flatMap(singletonWithNumber =>
              renderHtmls(singletonWithNumber.singleton, singletonWithNumber.sectionNumber))
          if (pageRenders.isEmpty)
            List.empty
          else
            begin_section(iteration.repeater.repeater.expandedShortName) :: pageRenders

        }
        if (addToListPageRenders.isEmpty)
          List.empty
        else
          List(addToListSummary(addToListBracket), addToListRender(addToListBracket)) ++ addToListPageRenders

>>>>>>> 9139de94
      }
      PdfHtml(
        summaryInstructionPdf(
          FormModelInstructionSummaryConverter.convert(formModelOptics, cache, envelope, validationResult),
          maybeSubmissionDetails,
          mayBeInstructionPdf,
          cache.formTemplate
        ).toString)
    }
  }
}<|MERGE_RESOLUTION|>--- conflicted
+++ resolved
@@ -20,13 +20,7 @@
 import play.api.mvc.Request
 import uk.gov.hmrc.gform.controllers.AuthCacheWithForm
 import uk.gov.hmrc.gform.eval.smartstring.SmartStringEvaluator
-<<<<<<< HEAD
-import uk.gov.hmrc.gform.fileupload.FileUploadAlgebra
-=======
 import uk.gov.hmrc.gform.fileupload.{ EnvelopeWithMapping, FileUploadAlgebra }
-import uk.gov.hmrc.gform.gform.{ HtmlSanitiser, SummaryPagePurpose }
-import uk.gov.hmrc.gform.models.optics.DataOrigin
->>>>>>> 9139de94
 import uk.gov.hmrc.gform.models._
 import uk.gov.hmrc.gform.models.optics.DataOrigin
 import uk.gov.hmrc.gform.sharedmodel._
@@ -36,13 +30,6 @@
 import uk.gov.hmrc.gform.validation.ValidationService
 import uk.gov.hmrc.gform.views.html.summary.summaryInstructionPdf
 import uk.gov.hmrc.http.HeaderCarrier
-<<<<<<< HEAD
-=======
-import uk.gov.hmrc.gform.eval.smartstring._
-import uk.gov.hmrc.gform.models.Bracket.AddToList
-import uk.gov.hmrc.gform.summary.{ FormComponentRenderDetails, FormComponentSummaryRenderer, InstructionRender, SubmissionDetails, SummaryRenderingService }
-import uk.gov.hmrc.gform.views.summary.SummaryListRowHelper.summaryListRow
->>>>>>> 9139de94
 
 import scala.concurrent.{ ExecutionContext, Future }
 
@@ -65,174 +52,23 @@
   ): Future[PdfHtml] = {
     import i18nSupport._
     for {
-      envelope <- fileUploadAlgebra.getEnvelope(cache.form.envelopeId).map(EnvelopeWithMapping(_, cache.form))
+      envelopeWithMapping <- fileUploadAlgebra
+                              .getEnvelope(cache.form.envelopeId)
+                              .map(EnvelopeWithMapping(_, cache.form))
       validationResult <- validationService
-                           .validateFormModel(cache.toCacheData, envelope, formModelOptics.formModelVisibilityOptics)
-<<<<<<< HEAD
+                           .validateFormModel(
+                             cache.toCacheData,
+                             envelopeWithMapping,
+                             formModelOptics.formModelVisibilityOptics)
     } yield {
       val mayBeInstructionPdf = cache.formTemplate.destinations match {
         case DestinationList(_, acknowledgementSection, _) =>
           acknowledgementSection.instructionPdf
         case _ => None
-=======
-    } yield
-      renderInstructionsHtml(
-        cache.formTemplate,
-        validationResult,
-        formModelOptics,
-        maybeAccessCode,
-        envelope,
-        cache.retrievals,
-        frontendAppConfig,
-        cache.form.thirdPartyData.obligations,
-        cache.form.thirdPartyData.reviewComments,
-        summaryPagePurpose
-      )
-  }
-
-  private def renderInstructionsHtml[D <: DataOrigin](
-    formTemplate: FormTemplate,
-    validationResult: ValidationResult,
-    formModelOptics: FormModelOptics[D],
-    maybeAccessCode: Option[AccessCode],
-    envelope: EnvelopeWithMapping,
-    retrievals: MaterialisedRetrievals,
-    frontendAppConfig: FrontendAppConfig,
-    obligations: Obligations,
-    reviewerComments: Option[String],
-    summaryPagePurpose: SummaryPagePurpose
-  )(
-    implicit
-    request: Request[_],
-    messages: Messages,
-    l: LangADT,
-    lise: SmartStringEvaluator): Html = {
-
-    val envelopeUpd = envelope.byPurpose(summaryPagePurpose)
-
-    summary(
-      formTemplate,
-      htmlRows(
-        validationResult,
-        formModelOptics,
-        maybeAccessCode,
-        formTemplate,
-        envelopeUpd,
-        obligations
-      ),
-      maybeAccessCode,
-      formTemplate.formCategory,
-      retrievals.renderSaveAndComeBackLater,
-      retrievals.continueLabelKey,
-      frontendAppConfig,
-      summaryPagePurpose,
-      reviewerComments,
-      Html(""),
-      Html("")
-    )
-  }
-
-  private def htmlRows[D <: DataOrigin](
-    validationResult: ValidationResult,
-    formModelOptics: FormModelOptics[D],
-    maybeAccessCode: Option[AccessCode],
-    formTemplate: FormTemplate,
-    envelope: EnvelopeWithMapping,
-    obligations: Obligations
-  )(
-    implicit
-    messages: Messages,
-    l: LangADT,
-    lise: SmartStringEvaluator,
-    fcrd: FormComponentRenderDetails[InstructionRender]
-  ): List[Html] = {
-
-    val formModel = formModelOptics.formModelVisibilityOptics.formModel
-
-    def renderHtmls(singleton: Singleton[Visibility], sectionNumber: SectionNumber)(implicit l: LangADT): List[Html] = {
-      val begin = singleton.page.instruction.flatMap(_.name.map(n => begin_section(n))).toList
-      val sectionTitle4Ga = singleton.page.instruction.map(i =>
-        sectionTitle4GaFactory(i.name.fold(SmartString.empty)(identity), sectionNumber))
-      val middleRows = fcrd
-        .prepareRenderables(singleton.page.fields)
-        .flatMap(formComponent =>
-          FormComponentSummaryRenderer.summaryListRows[D, InstructionRender](
-            formComponent,
-            formTemplate._id,
-            formModelOptics.formModelVisibilityOptics,
-            maybeAccessCode,
-            sectionNumber,
-            sectionTitle4Ga.getOrElse(SectionTitle4Ga("")),
-            obligations,
-            validationResult,
-            envelope
-        ))
-      if (middleRows.isEmpty) {
-        Nil
-      } else {
-        val middleRowsHtml = new govukSummaryList()(SummaryList(middleRows, "govuk-!-margin-bottom-9"))
-        begin ++ List(middleRowsHtml)
-      }
-    }
-
-    def addToListSummary(addToList: Bracket.AddToList[Visibility]): Html =
-      begin_section(addToList.source.summaryName)
-
-    def addToListRender(addToList: Bracket.AddToList[Visibility]): Html = {
-      val repeaters: NonEmptyList[Repeater[Visibility]] = addToList.repeaters
-      val recordTable: NonEmptyList[SmartString] = repeaters.map(_.expandedDescription)
-      val value = recordTable.map(_.value()).toList.mkString("</br>")
-
-      val slr: SummaryListRow = summaryListRow(
-        repeaters.last.title.value(),
-        value,
-        None,
-        "",
-        "",
-        "",
-        Nil
-      )
-
-      new govukSummaryList()(SummaryList(slr :: Nil, "govuk-!-margin-bottom-5"))
-    }
-
-    def instructionOrder(i: Option[Instruction]): Int = i.flatMap(_.order).getOrElse(Integer.MAX_VALUE)
-    def pageInstructionOrder(p: Page[_]): Int = instructionOrder(p.instruction)
-    def addToListInstructionOrder(a: AddToList[_]): Int =
-      instructionOrder(a.source.instruction)
-
-    val sortedBrackets: NonEmptyList[Bracket[Visibility]] =
-      formModel.brackets.brackets.sortBy(_.fold(b => pageInstructionOrder(b.source.page))(b =>
-        pageInstructionOrder(b.source.page))(addToListInstructionOrder(_)))
-
-    sortedBrackets.toList.flatMap {
-      _.fold[List[Html]] { nonRepeatingBracket =>
-        renderHtmls(nonRepeatingBracket.singleton, nonRepeatingBracket.sectionNumber)
-      } { repeatingBracket =>
-        repeatingBracket.singletons.toList.flatMap(singletonWithNumber =>
-          renderHtmls(singletonWithNumber.singleton, singletonWithNumber.sectionNumber))
-      } { addToListBracket =>
-        val addToListPageRenders = addToListBracket.iterations.toList.flatMap { iteration =>
-          val pageRenders = iteration.singletons.toList
-            .sortBy(s => pageInstructionOrder(s.singleton.page))
-            .flatMap(singletonWithNumber =>
-              renderHtmls(singletonWithNumber.singleton, singletonWithNumber.sectionNumber))
-          if (pageRenders.isEmpty)
-            List.empty
-          else
-            begin_section(iteration.repeater.repeater.expandedShortName) :: pageRenders
-
-        }
-        if (addToListPageRenders.isEmpty)
-          List.empty
-        else
-          List(addToListSummary(addToListBracket), addToListRender(addToListBracket)) ++ addToListPageRenders
-
->>>>>>> 9139de94
       }
       PdfHtml(
         summaryInstructionPdf(
-          FormModelInstructionSummaryConverter.convert(formModelOptics, cache, envelope, validationResult),
+          FormModelInstructionSummaryConverter.convert(formModelOptics, cache, envelopeWithMapping, validationResult),
           maybeSubmissionDetails,
           mayBeInstructionPdf,
           cache.formTemplate
