--- conflicted
+++ resolved
@@ -214,20 +214,13 @@
         }
       }).getOrElse(List.empty)
 
-<<<<<<< HEAD
-    def addToListSummary(addToList: Section.AddToList): Html =
-      begin_section(addToList.summaryName)
-
-    def addToListRender(addToList: Section.AddToList): Html = {
-      val repeaters: List[Repeater[Visibility]] = formModel.repeaters(addToList.id)
-      val recordTable: List[SmartString] = repeaters.map(_.expandedDescription)
-      val value = recordTable.map(_.value()).mkString("</br>")
-=======
+    def addToListSummary(addToList: Bracket.AddToList[Visibility]): Html =
+      begin_section(addToList.source.summaryName)
+
     def addToListRender(addToList: Bracket.AddToList[Visibility]): Html = {
       val repeaters: NonEmptyList[Repeater[Visibility]] = addToList.repeaters
       val recordTable: NonEmptyList[SmartString] = repeaters.map(_.expandedDescription)
       val value = recordTable.map(_.value()).toList.mkString("</br>")
->>>>>>> 4609d127
 
       val slr: SummaryListRow = summaryListRow(
         repeaters.last.title.value(),
@@ -263,23 +256,14 @@
           if (pageRenders.isEmpty)
             List.empty
           else
-<<<<<<< HEAD
-            List(addToListSummary(a), addToListRender(a)) ++ addToListPageRenders
-        case (_, pagesWithSectionNumber) =>
-          pagesWithSectionNumber
-            .flatMap {
-              case (pModel, _) => pModel.fold(renderHtmls(_, formModel.pagesMap(pModel)))(_ => Nil)
-            }
-=======
             begin_section(iteration.repeater.repeater.expandedShortName) :: pageRenders
 
         }
         if (addToListPageRenders.isEmpty)
           List.empty
         else
-          List(addToListRender(addToListBracket)) ++ addToListPageRenders
-
->>>>>>> 4609d127
+          List(addToListSummary(addToListBracket), addToListRender(addToListBracket)) ++ addToListPageRenders
+
       }
     }
   }
