/*
 * Copyright 2023 HM Revenue & Customs
 *
 * Licensed under the Apache License, Version 2.0 (the "License");
 * you may not use this file except in compliance with the License.
 * You may obtain a copy of the License at
 *
 *     http://www.apache.org/licenses/LICENSE-2.0
 *
 * Unless required by applicable law or agreed to in writing, software
 * distributed under the License is distributed on an "AS IS" BASIS,
 * WITHOUT WARRANTIES OR CONDITIONS OF ANY KIND, either express or implied.
 * See the License for the specific language governing permissions and
 * limitations under the License.
 */

package uk.gov.hmrc.gform.summary

import cats.syntax.all._
import play.api.i18n.Messages
import play.twirl.api.{ Html, HtmlFormat }
import uk.gov.hmrc.gform.eval.smartstring._
import uk.gov.hmrc.gform.objectStore.EnvelopeWithMapping
import uk.gov.hmrc.gform.models.helpers.DateHelperFunctions.{ getMonthValue, renderMonth }
import uk.gov.hmrc.gform.models.helpers.MiniSummaryListHelper.{ evaluateIncludeIf, getFormattedExprStr }
import uk.gov.hmrc.gform.models.helpers.TaxPeriodHelper
import uk.gov.hmrc.gform.models.helpers.TaxPeriodHelper.formatDate
import uk.gov.hmrc.gform.models.ids.ModelPageId
import uk.gov.hmrc.gform.models.optics.{ DataOrigin, FormModelVisibilityOptics }
import uk.gov.hmrc.gform.models.{ Atom, FastForward }
import uk.gov.hmrc.gform.monoidHtml
<<<<<<< HEAD
import uk.gov.hmrc.gform.sharedmodel.formtemplate.KeyDisplayWidth.KeyDisplayWidth
=======
import uk.gov.hmrc.gform.sharedmodel.formtemplate.DisplayInSummary
import uk.gov.hmrc.gform.sharedmodel.formtemplate.MiniSummaryRow.ValueRow
>>>>>>> 70fd7e74
import uk.gov.hmrc.gform.sharedmodel.formtemplate._
import uk.gov.hmrc.gform.sharedmodel.{ AccessCode, LangADT, Obligations, SmartString }
import uk.gov.hmrc.gform.validation.{ FormFieldValidationResult, HtmlFieldId, ValidationResult }
import uk.gov.hmrc.gform.views.html.errorInline
import uk.gov.hmrc.gform.views.html.hardcoded.pages.br
import uk.gov.hmrc.gform.views.summary.SummaryListRowHelper.summaryListRow
import uk.gov.hmrc.gform.views.summary.{ SummaryListRowHelper, TextFormatter }
import uk.gov.hmrc.gform.views.summary.TextFormatter.formatText
import uk.gov.hmrc.govukfrontend.views.viewmodels.summarylist.SummaryListRow
import uk.gov.hmrc.govukfrontend.views.viewmodels.content.HtmlContent

object FormComponentSummaryRenderer {
  def summaryListRows[D <: DataOrigin, T <: RenderType](
    formComponent: FormComponent,
    modelPageId: Option[ModelPageId],
    formTemplateId: FormTemplateId,
    formModelVisibilityOptics: FormModelVisibilityOptics[D],
    maybeAccessCode: Option[AccessCode],
    sectionNumber: SectionNumber,
    sectionTitle4Ga: SectionTitle4Ga,
    obligations: Obligations,
    validationResult: ValidationResult,
    envelope: EnvelopeWithMapping,
    addressRecordLookup: AddressRecordLookup,
    iterationTitle: Option[String] = None,
    fastForward0: Option[List[FastForward]],
    keyDisplayWidth: KeyDisplayWidth
  )(implicit
    messages: Messages,
    l: LangADT,
    lise: SmartStringEvaluator,
    fcrd: FormComponentRenderDetails[T]
  ): List[SummaryListRow] = {

    val formFieldValidationResult: FormFieldValidationResult = validationResult(formComponent)
    val currentFastForward =
      fastForward0.getOrElse(List(FastForward.CYA(SectionOrSummary.FormSummary)))

    val fastForward = currentFastForward match {
      case value if value.last.asString.startsWith("back") =>
        currentFastForward.dropRight(1) :+ FastForward.BackUntil(sectionNumber)
      case value => value :+ FastForward.BackUntil(sectionNumber)
    }

    formComponent match {
      case IsText(Text(_, _, _, _, prefix, suffix, _)) =>
        getTextSummaryListRows(
          formComponent,
          formTemplateId,
          maybeAccessCode,
          sectionNumber,
          sectionTitle4Ga,
          formFieldValidationResult,
          envelope,
          prefix,
          suffix,
          iterationTitle,
          fastForward,
          formModelVisibilityOptics,
          keyDisplayWidth
        )

      case IsTextArea(_) =>
        getTextAreaSummaryListRows(
          formComponent,
          formTemplateId,
          maybeAccessCode,
          sectionNumber,
          sectionTitle4Ga,
          formFieldValidationResult,
          envelope,
          iterationTitle,
          fastForward,
          formModelVisibilityOptics,
          keyDisplayWidth
        )

      case IsDate(_) =>
        getDateSummaryListRows(
          formComponent,
          formTemplateId,
          maybeAccessCode,
          sectionNumber,
          sectionTitle4Ga,
          formFieldValidationResult,
          iterationTitle,
          fastForward,
          keyDisplayWidth
        )

      case IsCalendarDate() =>
        getCalendarDateSummaryListRows(
          formComponent,
          formTemplateId,
          maybeAccessCode,
          sectionNumber,
          sectionTitle4Ga,
          formFieldValidationResult,
          iterationTitle,
          fastForward,
          keyDisplayWidth
        )

      case IsTaxPeriodDate() =>
        getTaxPeriodDateSummartListRows(
          formComponent,
          formTemplateId,
          maybeAccessCode,
          sectionNumber,
          sectionTitle4Ga,
          formFieldValidationResult,
          iterationTitle,
          fastForward,
          keyDisplayWidth
        )

      case IsPostcodeLookup(_) =>
        getPostcodeLookupRows(
          formComponent,
          formTemplateId,
          maybeAccessCode,
          sectionNumber,
          sectionTitle4Ga,
          formFieldValidationResult,
          iterationTitle,
          fastForward,
          addressRecordLookup,
          keyDisplayWidth
        )

      case IsTime(_) =>
        getTimeSummaryListRows(
          formComponent,
          formTemplateId,
          maybeAccessCode,
          sectionNumber,
          sectionTitle4Ga,
          formFieldValidationResult,
          iterationTitle,
          fastForward,
          keyDisplayWidth
        )

      case IsAddress(_) =>
        getAddressSummaryListRows(
          formComponent,
          formTemplateId,
          maybeAccessCode,
          sectionNumber,
          sectionTitle4Ga,
          formFieldValidationResult,
          iterationTitle,
          fastForward,
          keyDisplayWidth
        )

      case IsOverseasAddress(_) =>
        getOverseasAddressSummaryListRows(
          formComponent,
          formTemplateId,
          maybeAccessCode,
          sectionNumber,
          sectionTitle4Ga,
          formFieldValidationResult,
          iterationTitle,
          fastForward,
          keyDisplayWidth
        )

      case IsInformationMessage(_) =>
        List(SummaryListRow())

      case IsTableComp(table) =>
        getTableSummaryListRows(
          table,
          formComponent,
          formTemplateId,
          maybeAccessCode,
          sectionNumber,
          sectionTitle4Ga,
          formFieldValidationResult,
          envelope,
          iterationTitle,
          fastForward,
          keyDisplayWidth
        )

      case IsFileUpload(_) =>
        getFileUploadSummaryListRows(
          formComponent,
          formTemplateId,
          maybeAccessCode,
          sectionNumber,
          sectionTitle4Ga,
          formFieldValidationResult,
          envelope,
          iterationTitle,
          fastForward,
          keyDisplayWidth
        )

      case IsHmrcTaxPeriod(h) =>
        getHmrcTaxPeriodSummaryListRows(
          formComponent,
          formTemplateId,
          maybeAccessCode,
          sectionNumber,
          sectionTitle4Ga,
          formFieldValidationResult,
          obligations,
          h,
          envelope,
          iterationTitle,
          fastForward,
          formModelVisibilityOptics,
          keyDisplayWidth
        )

      case IsChoice(choice) =>
        getChoiceSummaryListRows(
          formComponent,
          formTemplateId,
          maybeAccessCode,
          sectionNumber,
          sectionTitle4Ga,
          formFieldValidationResult,
          choice,
          iterationTitle,
          fastForward,
          formModelVisibilityOptics,
          keyDisplayWidth
        )

      case IsRevealingChoice(rc) =>
        getRevealingChoiceSummaryListRows(
          formComponent,
          modelPageId,
          formTemplateId,
          formModelVisibilityOptics,
          maybeAccessCode,
          sectionNumber,
          sectionTitle4Ga,
          formFieldValidationResult,
          validationResult,
          rc,
          obligations,
          envelope,
          iterationTitle,
          fastForward,
          addressRecordLookup,
          keyDisplayWidth
        )

      case IsGroup(group) =>
        getGroupSummaryListRows(
          group,
          formComponent,
          modelPageId,
          formTemplateId,
          formModelVisibilityOptics,
          maybeAccessCode,
          sectionNumber,
          sectionTitle4Ga,
          obligations,
          formFieldValidationResult,
          validationResult,
          envelope,
          iterationTitle,
          fastForward,
          addressRecordLookup,
          keyDisplayWidth
        )

      case IsMiniSummaryList(msl) =>
        getMiniSummaryListRows(
          msl,
          formComponent,
          formModelVisibilityOptics
        )

      case otherFormComponent => throw new Exception(s"$otherFormComponent is not supported in summary list row")
    }
  }

  private def checkErrors(fieldValue: FormComponent, formFieldValidationResult: FormFieldValidationResult)(implicit
    messages: Messages
  ) =
    formFieldValidationResult.fieldErrors.toList.map { e =>
      errorInline(s"${fieldValue.id.value}-error-message", e, Seq("error-message"))
    }

  private def getVisuallyHiddenText(fieldValue: FormComponent)(implicit lise: SmartStringEvaluator) =
    Some(fieldValue.shortName.map(ls => ls.value()).getOrElse(fieldValue.label.value()))

  private def getKeyClasses(hasErrors: Boolean, keyDisplayWidth: KeyDisplayWidth) = {
    val keyWidthClass = SummaryListRowHelper.getKeyDisplayWidthClass(keyDisplayWidth)
    if (hasErrors)
      s"summary--error $keyWidthClass"
    else
      keyWidthClass
  }

  private def getMiniSummaryListRows[T <: RenderType, D <: DataOrigin](
    miniSummaryList: MiniSummaryList,
    fieldValue: FormComponent,
    formModelVisibilityOptics: FormModelVisibilityOptics[D]
  )(implicit
    messages: Messages,
    l: LangADT,
    lise: SmartStringEvaluator,
    fcrd: FormComponentRenderDetails[T]
  ): List[SummaryListRow] = {
    val hiddenRow = SummaryListRow(classes = "govuk-visually-hidden")
    if (miniSummaryList.displayInSummary === DisplayInSummary.Yes) {
      miniSummaryList.rows.map {
        case ValueRow(label, MiniSummaryListValue.AnyExpr(e), includeIf, _) =>
          if (evaluateIncludeIf(includeIf, formModelVisibilityOptics)) {
            summaryListRow(
              label.map(lise(_, false)).getOrElse(fcrd.label(fieldValue)),
              Html(getFormattedExprStr(formModelVisibilityOptics, e)),
              None,
              "",
              "",
              "",
              Nil,
              ""
            )
          } else {
            hiddenRow
          }
        case _ => hiddenRow
      }
    } else {
      List(hiddenRow)
    }
  }

  private def getTextSummaryListRows[T <: RenderType, D <: DataOrigin](
    fieldValue: FormComponent,
    formTemplateId: FormTemplateId,
    maybeAccessCode: Option[AccessCode],
    sectionNumber: SectionNumber,
    sectionTitle4Ga: SectionTitle4Ga,
    formFieldValidationResult: FormFieldValidationResult,
    envelope: EnvelopeWithMapping,
    prefix: Option[SmartString],
    suffix: Option[SmartString],
    iterationTitle: Option[String],
    fastForward: List[FastForward],
    formModelVisibilityOptics: FormModelVisibilityOptics[D],
    keyDisplayWidth: KeyDisplayWidth
  )(implicit
    messages: Messages,
    l: LangADT,
    lise: SmartStringEvaluator,
    fcrd: FormComponentRenderDetails[T]
  ): List[SummaryListRow] = {

    val hasErrors = formFieldValidationResult.isNotOk

    val errors = checkErrors(fieldValue, formFieldValidationResult)

    val label = fcrd.label(fieldValue)

    val visuallyHiddenText = getVisuallyHiddenText(fieldValue)

    val keyClasses = getKeyClasses(hasErrors, keyDisplayWidth)

    val value =
      if (hasErrors) errors
      else
        formatText(formFieldValidationResult, envelope, prefix, suffix, formModelVisibilityOptics).map(
          HtmlFormat.escape
        )

    val changeOrViewLabel = if (fieldValue.editable) messages("summary.change") else messages("summary.view")

    List(
      summaryListRow(
        label,
        value.intercalate(br()),
        visuallyHiddenText,
        keyClasses,
        "",
        "",
        if (fieldValue.onlyShowOnSummary)
          Nil
        else
          List(
            (
              uk.gov.hmrc.gform.gform.routes.FormController
                .form(
                  formTemplateId,
                  maybeAccessCode,
                  sectionNumber,
                  sectionTitle4Ga,
                  SuppressErrors.Yes,
                  fastForward
                ),
              changeOrViewLabel,
              iterationTitle.fold(changeOrViewLabel + " " + label)(it => changeOrViewLabel + " " + it + " " + label)
            )
          ),
        if (fieldValue.onlyShowOnSummary)
          "govuk-summary-list__row--no-actions"
        else
          ""
      )
    )

  }

  private def getTextAreaSummaryListRows[T <: RenderType, D <: DataOrigin](
    fieldValue: FormComponent,
    formTemplateId: FormTemplateId,
    maybeAccessCode: Option[AccessCode],
    sectionNumber: SectionNumber,
    sectionTitle4Ga: SectionTitle4Ga,
    formFieldValidationResult: FormFieldValidationResult,
    envelope: EnvelopeWithMapping,
    iterationTitle: Option[String],
    fastForward: List[FastForward],
    formModelVisibilityOptics: FormModelVisibilityOptics[D],
    keyDisplayWidth: KeyDisplayWidth
  )(implicit
    messages: Messages,
    l: LangADT,
    lise: SmartStringEvaluator,
    fcrd: FormComponentRenderDetails[T]
  ): List[SummaryListRow] = {

    val hasErrors = formFieldValidationResult.isNotOk

    val errors = checkErrors(fieldValue, formFieldValidationResult)

    val label = fcrd.label(fieldValue)

    val visuallyHiddenText = getVisuallyHiddenText(fieldValue)

    val keyClasses = getKeyClasses(hasErrors, keyDisplayWidth)

    val currentValueLines =
      formatText(formFieldValidationResult, envelope, formModelVisibilityOptics = formModelVisibilityOptics).flatMap(
        _.split("\\R").toList
      )

    val currentValue =
      currentValueLines.map(HtmlFormat.escape)

    val value = if (hasErrors) errors else currentValue

    List(
      summaryListRow(
        label,
        value.intercalate(br()),
        visuallyHiddenText,
        keyClasses,
        "",
        "",
        if (fieldValue.onlyShowOnSummary)
          Nil
        else {
          val changeOrViewLabel = if (fieldValue.editable) messages("summary.change") else messages("summary.view")
          List(
            (
              uk.gov.hmrc.gform.gform.routes.FormController
                .form(
                  formTemplateId,
                  maybeAccessCode,
                  sectionNumber,
                  sectionTitle4Ga,
                  SuppressErrors.Yes,
                  fastForward
                ),
              changeOrViewLabel,
              iterationTitle.fold(changeOrViewLabel + " " + label)(it => changeOrViewLabel + " " + it + " " + label)
            )
          )
        },
        if (fieldValue.onlyShowOnSummary)
          "govuk-summary-list__row--no-actions"
        else
          ""
      )
    )
  }

  private def getDateSummaryListRows[T <: RenderType](
    fieldValue: FormComponent,
    formTemplateId: FormTemplateId,
    maybeAccessCode: Option[AccessCode],
    sectionNumber: SectionNumber,
    sectionTitle4Ga: SectionTitle4Ga,
    formFieldValidationResult: FormFieldValidationResult,
    iterationTitle: Option[String],
    fastForward: List[FastForward],
    keyDisplayWidth: KeyDisplayWidth
  )(implicit
    messages: Messages,
    lise: SmartStringEvaluator,
    fcrd: FormComponentRenderDetails[T]
  ): List[SummaryListRow] = {

    val hasErrors = formFieldValidationResult.isNotOk

    val errors = checkErrors(fieldValue, formFieldValidationResult)

    val label = fcrd.label(fieldValue)

    val visuallyHiddenText = getVisuallyHiddenText(fieldValue)

    val keyClasses = getKeyClasses(hasErrors, keyDisplayWidth)

    def safeId(atom: Atom) = HtmlFieldId.pure(fieldValue.atomicFormComponentId(atom))

    def monthKey = getMonthValue(formFieldValidationResult.getCurrentValue(safeId(Date.month)))

    val value =
      if (hasErrors)
        errors.head
      else {
        val day = renderMonth(formFieldValidationResult.getCurrentValue(safeId(Date.day)))
        val month = if (monthKey.trim.nonEmpty) messages(s"date.$monthKey") else ""
        val year = formFieldValidationResult.getCurrentValue(safeId(Date.year))

        HtmlFormat.escape(s"$day $month $year")
      }

    List(
      summaryListRow(
        label,
        value,
        visuallyHiddenText,
        keyClasses,
        "",
        "",
        if (fieldValue.onlyShowOnSummary)
          Nil
        else {
          val changeOrViewLabel = if (fieldValue.editable) messages("summary.change") else messages("summary.view")
          List(
            (
              uk.gov.hmrc.gform.gform.routes.FormController
                .form(
                  formTemplateId,
                  maybeAccessCode,
                  sectionNumber,
                  sectionTitle4Ga,
                  SuppressErrors.Yes,
                  fastForward
                ),
              changeOrViewLabel,
              iterationTitle.fold(changeOrViewLabel + " " + label)(it => changeOrViewLabel + " " + it + " " + label)
            )
          )
        },
        if (fieldValue.onlyShowOnSummary)
          "govuk-summary-list__row--no-actions"
        else
          ""
      )
    )
  }

  private def getCalendarDateSummaryListRows[T <: RenderType](
    fieldValue: FormComponent,
    formTemplateId: FormTemplateId,
    maybeAccessCode: Option[AccessCode],
    sectionNumber: SectionNumber,
    sectionTitle4Ga: SectionTitle4Ga,
    formFieldValidationResult: FormFieldValidationResult,
    iterationTitle: Option[String],
    fastForward: List[FastForward],
    keyDisplayWidth: KeyDisplayWidth
  )(implicit
    messages: Messages,
    lise: SmartStringEvaluator,
    fcrd: FormComponentRenderDetails[T]
  ): List[SummaryListRow] = {

    val hasErrors = formFieldValidationResult.isNotOk

    val errors = checkErrors(fieldValue, formFieldValidationResult)

    val label = fcrd.label(fieldValue)

    val visuallyHiddenText = getVisuallyHiddenText(fieldValue)

    val keyClasses = getKeyClasses(hasErrors, keyDisplayWidth)

    def safeId(atom: Atom) = HtmlFieldId.pure(fieldValue.atomicFormComponentId(atom))

    def monthKey = getMonthValue(formFieldValidationResult.getCurrentValue(safeId(CalendarDate.month)))

    val value =
      if (hasErrors)
        errors.head
      else {
        val day = renderMonth(formFieldValidationResult.getCurrentValue(safeId(CalendarDate.day)))
        val month = if (monthKey.trim.nonEmpty) messages(s"date.$monthKey") else ""

        HtmlFormat.escape(s"$day $month")
      }

    List(
      summaryListRow(
        label,
        value,
        visuallyHiddenText,
        keyClasses,
        "",
        "",
        if (fieldValue.onlyShowOnSummary)
          Nil
        else {
          val changeOrViewLabel = if (fieldValue.editable) messages("summary.change") else messages("summary.view")
          List(
            (
              uk.gov.hmrc.gform.gform.routes.FormController
                .form(
                  formTemplateId,
                  maybeAccessCode,
                  sectionNumber,
                  sectionTitle4Ga,
                  SuppressErrors.Yes,
                  fastForward
                ),
              changeOrViewLabel,
              iterationTitle.fold(changeOrViewLabel + " " + label)(it => changeOrViewLabel + " " + it + " " + label)
            )
          )
        },
        if (fieldValue.onlyShowOnSummary)
          "govuk-summary-list__row--no-actions"
        else
          ""
      )
    )
  }

  private def getTaxPeriodDateSummartListRows[T <: RenderType](
    fieldValue: FormComponent,
    formTemplateId: FormTemplateId,
    maybeAccessCode: Option[AccessCode],
    sectionNumber: SectionNumber,
    sectionTitle4Ga: SectionTitle4Ga,
    formFieldValidationResult: FormFieldValidationResult,
    iterationTitle: Option[String],
    fastForward: List[FastForward],
    keyDisplayWidth: KeyDisplayWidth
  )(implicit
    messages: Messages,
    lise: SmartStringEvaluator,
    fcrd: FormComponentRenderDetails[T]
  ): List[SummaryListRow] = {
    val hasErrors = formFieldValidationResult.isNotOk

    val errors = checkErrors(fieldValue, formFieldValidationResult)

    val label = fcrd.label(fieldValue)

    val visuallyHiddenText = getVisuallyHiddenText(fieldValue)

    val keyClasses = getKeyClasses(hasErrors, keyDisplayWidth)

    def safeId(atom: Atom) = HtmlFieldId.pure(fieldValue.atomicFormComponentId(atom))

    def monthKey = getMonthValue(formFieldValidationResult.getCurrentValue(safeId(TaxPeriodDate.month)))

    val value =
      if (hasErrors)
        errors.head
      else {
        val year = renderMonth(formFieldValidationResult.getCurrentValue(safeId(TaxPeriodDate.year)))
        val month = if (monthKey.trim.nonEmpty) messages(s"date.$monthKey") else ""

        HtmlFormat.escape(s"$month $year")
      }

    List(
      summaryListRow(
        label,
        value,
        visuallyHiddenText,
        keyClasses,
        "",
        "",
        if (fieldValue.onlyShowOnSummary)
          Nil
        else {
          val changeOrViewLabel = if (fieldValue.editable) messages("summary.change") else messages("summary.view")
          List(
            (
              uk.gov.hmrc.gform.gform.routes.FormController
                .form(
                  formTemplateId,
                  maybeAccessCode,
                  sectionNumber,
                  sectionTitle4Ga,
                  SuppressErrors.Yes,
                  fastForward
                ),
              changeOrViewLabel,
              iterationTitle.fold(changeOrViewLabel + " " + label)(it => changeOrViewLabel + " " + it + " " + label)
            )
          )
        },
        if (fieldValue.onlyShowOnSummary)
          "govuk-summary-list__row--no-actions"
        else
          ""
      )
    )

  }

  private def getPostcodeLookupRows[T <: RenderType](
    fieldValue: FormComponent,
    formTemplateId: FormTemplateId,
    maybeAccessCode: Option[AccessCode],
    sectionNumber: SectionNumber,
    sectionTitle4Ga: SectionTitle4Ga,
    formFieldValidationResult: FormFieldValidationResult,
    iterationTitle: Option[String],
    fastForward: List[FastForward],
    addressRecordLookup: AddressRecordLookup,
    keyDisplayWidth: KeyDisplayWidth
  )(implicit
    messages: Messages,
    lise: SmartStringEvaluator,
    fcrd: FormComponentRenderDetails[T]
  ): List[SummaryListRow] = {

    val hasErrors = formFieldValidationResult.isNotOk

    val errors = checkErrors(fieldValue, formFieldValidationResult)

    val label = fcrd.label(fieldValue)

    val visuallyHiddenText = getVisuallyHiddenText(fieldValue)

    val keyClasses = getKeyClasses(hasErrors, keyDisplayWidth)

    def printAddress(addressLines: List[String]): Html =
      addressLines
        .filter(_.nonEmpty)
        .map(Html(_))
        .intercalate(br())

    val value =
      if (hasErrors) errors
      else List(addressRecordLookup.lookup(fieldValue.id).map(printAddress).getOrElse(Html("")))

    val changeOrViewLabel = if (fieldValue.editable) messages("summary.change") else messages("summary.view")

    val changeLink =
      if (addressRecordLookup.isEntered(fieldValue.id)) {

        uk.gov.hmrc.gform.addresslookup.routes.AddressLookupController
          .enterAddress(
            formTemplateId,
            maybeAccessCode,
            fieldValue.id,
            sectionNumber,
            SuppressErrors.Yes,
            fastForward
          )
      } else
        uk.gov.hmrc.gform.gform.routes.FormController
          .form(
            formTemplateId,
            maybeAccessCode,
            sectionNumber,
            sectionTitle4Ga,
            SuppressErrors.Yes,
            fastForward
          )

    List(
      summaryListRow(
        label,
        value.intercalate(br()),
        visuallyHiddenText,
        keyClasses,
        "",
        "",
        if (fieldValue.onlyShowOnSummary)
          Nil
        else
          List(
            (
              changeLink,
              changeOrViewLabel,
              iterationTitle.fold(changeOrViewLabel + " " + label)(it => changeOrViewLabel + " " + it + " " + label)
            )
          ),
        if (fieldValue.onlyShowOnSummary)
          "govuk-summary-list__row--no-actions"
        else
          ""
      )
    )

  }

  private def getTimeSummaryListRows[T <: RenderType](
    fieldValue: FormComponent,
    formTemplateId: FormTemplateId,
    maybeAccessCode: Option[AccessCode],
    sectionNumber: SectionNumber,
    sectionTitle4Ga: SectionTitle4Ga,
    formFieldValidationResult: FormFieldValidationResult,
    iterationTitle: Option[String],
    fastForward: List[FastForward],
    keyDisplayWidth: KeyDisplayWidth
  )(implicit
    messages: Messages,
    lise: SmartStringEvaluator,
    fcrd: FormComponentRenderDetails[T]
  ): List[SummaryListRow] = {

    val hasErrors = formFieldValidationResult.isNotOk

    val errors = checkErrors(fieldValue, formFieldValidationResult)

    val label = fcrd.label(fieldValue)

    val visuallyHiddenText = getVisuallyHiddenText(fieldValue)

    val keyClasses = getKeyClasses(hasErrors, keyDisplayWidth)

    val value =
      if (hasErrors) errors.head else HtmlFormat.escape(formFieldValidationResult.getCurrentValue.getOrElse(""))

    List(
      summaryListRow(
        label,
        value,
        visuallyHiddenText,
        keyClasses,
        "",
        "",
        if (fieldValue.onlyShowOnSummary)
          Nil
        else {
          val changeOrViewLabel = if (fieldValue.editable) messages("summary.change") else messages("summary.view")
          List(
            (
              uk.gov.hmrc.gform.gform.routes.FormController
                .form(
                  formTemplateId,
                  maybeAccessCode,
                  sectionNumber,
                  sectionTitle4Ga,
                  SuppressErrors.Yes,
                  fastForward
                ),
              changeOrViewLabel,
              iterationTitle.fold(changeOrViewLabel + " " + label)(it => changeOrViewLabel + " " + it + " " + label)
            )
          )
        },
        if (fieldValue.onlyShowOnSummary)
          "govuk-summary-list__row--no-actions"
        else
          ""
      )
    )
  }

  private def getAddressSummaryListRows[T <: RenderType](
    formComponent: FormComponent,
    formTemplateId: FormTemplateId,
    maybeAccessCode: Option[AccessCode],
    sectionNumber: SectionNumber,
    sectionTitle4Ga: SectionTitle4Ga,
    formFieldValidationResult: FormFieldValidationResult,
    iterationTitle: Option[String],
    fastForward: List[FastForward],
    keyDisplayWidth: KeyDisplayWidth
  )(implicit
    messages: Messages,
    lise: SmartStringEvaluator,
    fcrd: FormComponentRenderDetails[T]
  ): List[SummaryListRow] = {

    val hasErrors = formFieldValidationResult.isNotOk

    val errors = checkErrors(formComponent, formFieldValidationResult)
    val label = fcrd.label(formComponent).capitalize

    val visuallyHiddenText = getVisuallyHiddenText(formComponent)

    val keyClasses = getKeyClasses(hasErrors, keyDisplayWidth)

    val value = if (hasErrors) {
      errors.head
    } else {
      Address
        .renderToString(formComponent, formFieldValidationResult)
        .map(HtmlFormat.escape(_))
        .intercalate(br())
    }

    List(
      summaryListRow(
        label,
        value,
        visuallyHiddenText,
        keyClasses,
        "",
        "",
        if (formComponent.onlyShowOnSummary)
          Nil
        else {
          val changeOrViewLabel = if (formComponent.editable) messages("summary.change") else messages("summary.view")
          List(
            (
              uk.gov.hmrc.gform.gform.routes.FormController
                .form(
                  formTemplateId,
                  maybeAccessCode,
                  sectionNumber,
                  sectionTitle4Ga,
                  SuppressErrors.Yes,
                  fastForward
                ),
              changeOrViewLabel,
              iterationTitle.fold(changeOrViewLabel + " " + label)(it => changeOrViewLabel + " " + it + " " + label)
            )
          )
        },
        if (formComponent.onlyShowOnSummary)
          "govuk-summary-list__row--no-actions"
        else
          ""
      )
    )
  }

  private def getOverseasAddressSummaryListRows[T <: RenderType](
    formComponent: FormComponent,
    formTemplateId: FormTemplateId,
    maybeAccessCode: Option[AccessCode],
    sectionNumber: SectionNumber,
    sectionTitle4Ga: SectionTitle4Ga,
    formFieldValidationResult: FormFieldValidationResult,
    iterationTitle: Option[String],
    fastForward: List[FastForward],
    keyDisplayWidth: KeyDisplayWidth
  )(implicit
    messages: Messages,
    lise: SmartStringEvaluator,
    fcrd: FormComponentRenderDetails[T]
  ): List[SummaryListRow] = {

    val hasErrors = formFieldValidationResult.isNotOk

    val errors = checkErrors(formComponent, formFieldValidationResult)
    val label = fcrd.label(formComponent).capitalize

    val visuallyHiddenText = getVisuallyHiddenText(formComponent)

    val keyClasses = getKeyClasses(hasErrors, keyDisplayWidth)

    val value = if (hasErrors) {
      errors.head
    } else {
      OverseasAddress
        .renderToString(formComponent, formFieldValidationResult)
        .map(HtmlFormat.escape(_))
        .intercalate(br())
    }

    List(
      summaryListRow(
        label,
        value,
        visuallyHiddenText,
        keyClasses,
        "",
        "",
        if (formComponent.onlyShowOnSummary)
          Nil
        else {
          val changeOrViewLabel = if (formComponent.editable) messages("summary.change") else messages("summary.view")
          List(
            (
              uk.gov.hmrc.gform.gform.routes.FormController
                .form(
                  formTemplateId,
                  maybeAccessCode,
                  sectionNumber,
                  sectionTitle4Ga,
                  SuppressErrors.Yes,
                  fastForward
                ),
              changeOrViewLabel,
              iterationTitle.fold(changeOrViewLabel + " " + label)(it => changeOrViewLabel + " " + it + " " + label)
            )
          )
        },
        if (formComponent.onlyShowOnSummary)
          "govuk-summary-list__row--no-actions"
        else
          ""
      )
    )
  }

  private def getTableSummaryListRows[T <: RenderType](
    table: TableComp,
    formComponent: FormComponent,
    formTemplateId: FormTemplateId,
    maybeAccessCode: Option[AccessCode],
    sectionNumber: SectionNumber,
    sectionTitle4Ga: SectionTitle4Ga,
    formFieldValidationResult: FormFieldValidationResult,
    envelope: EnvelopeWithMapping,
    iterationTitle: Option[String],
    fastForward: List[FastForward],
    keyDisplayWidth: KeyDisplayWidth
  )(implicit
    messages: Messages,
    lise: SmartStringEvaluator,
    fcrd: FormComponentRenderDetails[T]
  ): List[SummaryListRow] = {
    val label = fcrd.label(formComponent)

    val visuallyHiddenText = getVisuallyHiddenText(formComponent)
    val viewLabel = messages("summary.view")
    val keyClasses = getKeyClasses(hasErrors = false, keyDisplayWidth)

    List(
      summaryListRow(
        label,
        Html(table.summaryValue.value()),
        visuallyHiddenText,
        keyClasses,
        "",
        "",
        List(
          (
            uk.gov.hmrc.gform.gform.routes.FormController
              .form(
                formTemplateId,
                maybeAccessCode,
                sectionNumber,
                sectionTitle4Ga,
                SuppressErrors.Yes,
                fastForward
              ),
            viewLabel,
            iterationTitle.fold(viewLabel + " " + label)(it => viewLabel + " " + it + " " + label)
          )
        ),
        ""
      )
    )
  }

  private def getFileUploadSummaryListRows[T <: RenderType](
    formComponent: FormComponent,
    formTemplateId: FormTemplateId,
    maybeAccessCode: Option[AccessCode],
    sectionNumber: SectionNumber,
    sectionTitle4Ga: SectionTitle4Ga,
    formFieldValidationResult: FormFieldValidationResult,
    envelope: EnvelopeWithMapping,
    iterationTitle: Option[String],
    fastForward: List[FastForward],
    keyDisplayWidth: KeyDisplayWidth
  )(implicit
    messages: Messages,
    lise: SmartStringEvaluator,
    fcrd: FormComponentRenderDetails[T]
  ): List[SummaryListRow] = {

    val hasErrors = formFieldValidationResult.isNotOk

    val errors = formFieldValidationResult.fieldErrors.toList.map { e =>
      errorInline("summary", e, Seq("error-message"))
    }

    val label = fcrd.label(formComponent)

    val visuallyHiddenText = getVisuallyHiddenText(formComponent)

    val keyClasses = getKeyClasses(hasErrors, keyDisplayWidth)

    val value = if (hasErrors) errors.head else HtmlFormat.escape(envelope.userFileName(formComponent))

    List(
      summaryListRow(
        label,
        value,
        visuallyHiddenText,
        keyClasses,
        "",
        "",
        if (formComponent.onlyShowOnSummary)
          Nil
        else {
          val changeOrViewLabel = if (formComponent.editable) messages("summary.change") else messages("summary.view")
          List(
            (
              uk.gov.hmrc.gform.gform.routes.FormController
                .form(
                  formTemplateId,
                  maybeAccessCode,
                  sectionNumber,
                  sectionTitle4Ga,
                  SuppressErrors.Yes,
                  fastForward
                ),
              changeOrViewLabel,
              iterationTitle.fold(changeOrViewLabel + " " + label)(it => changeOrViewLabel + " " + it + " " + label)
            )
          )
        },
        if (formComponent.onlyShowOnSummary)
          "govuk-summary-list__row--no-actions"
        else
          ""
      )
    )
  }

  private def getHmrcTaxPeriodSummaryListRows[T <: RenderType, D <: DataOrigin](
    fieldValue: FormComponent,
    formTemplateId: FormTemplateId,
    maybeAccessCode: Option[AccessCode],
    sectionNumber: SectionNumber,
    sectionTitle4Ga: SectionTitle4Ga,
    formFieldValidationResult: FormFieldValidationResult,
    obligations: Obligations,
    h: HmrcTaxPeriod,
    envelope: EnvelopeWithMapping,
    iterationTitle: Option[String],
    fastForward: List[FastForward],
    formModelVisibilityOptics: FormModelVisibilityOptics[D],
    keyDisplayWidth: KeyDisplayWidth
  )(implicit
    messages: Messages,
    l: LangADT,
    lise: SmartStringEvaluator,
    fcrd: FormComponentRenderDetails[T]
  ): List[SummaryListRow] = {

    val hasErrors = formFieldValidationResult.isNotOk

    val errors = formFieldValidationResult.fieldErrors.toList.map { e =>
      errorInline("summary", e, Seq())
    }

    val label = fcrd.label(fieldValue)

    val visuallyHiddenText = getVisuallyHiddenText(fieldValue)

    val keyClasses = getKeyClasses(hasErrors, keyDisplayWidth)
    val periodId = TaxPeriodHelper.formatTaxPeriodOutput(formFieldValidationResult, envelope, formModelVisibilityOptics)

    val maybeObligation = obligations.findByPeriodKey(h, periodId)

    val value =
      if (hasErrors)
        errors.head
      else
        HtmlFormat
          .escape(maybeObligation.fold("Value Lost!") { od =>
            messages("generic.From") + " " + formatDate(od.inboundCorrespondenceFromDate) + " " +
              messages("generic.to") + " " + formatDate(od.inboundCorrespondenceToDate)
          })

    List(
      summaryListRow(
        label,
        value,
        visuallyHiddenText,
        keyClasses,
        "",
        "",
        if (fieldValue.onlyShowOnSummary)
          Nil
        else {
          val changeOrViewLabel = if (fieldValue.editable) messages("summary.change") else messages("summary.view")
          List(
            (
              uk.gov.hmrc.gform.gform.routes.FormController
                .form(
                  formTemplateId,
                  maybeAccessCode,
                  sectionNumber,
                  sectionTitle4Ga,
                  SuppressErrors.Yes,
                  fastForward
                ),
              changeOrViewLabel,
              iterationTitle.fold(changeOrViewLabel + " " + label)(it => changeOrViewLabel + " " + it + " " + label)
            )
          )
        },
        if (fieldValue.onlyShowOnSummary)
          "govuk-summary-list__row--no-actions"
        else
          ""
      )
    )
  }

  private def getChoiceSummaryListRows[D <: DataOrigin, T <: RenderType](
    formComponent: FormComponent,
    formTemplateId: FormTemplateId,
    maybeAccessCode: Option[AccessCode],
    sectionNumber: SectionNumber,
    sectionTitle4Ga: SectionTitle4Ga,
    formFieldValidationResult: FormFieldValidationResult,
    choice: Choice,
    iterationTitle: Option[String],
    fastForward: List[FastForward],
    formModelVisibilityOptics: FormModelVisibilityOptics[D],
    keyDisplayWidth: KeyDisplayWidth
  )(implicit
    messages: Messages,
    lise: SmartStringEvaluator,
    fcrd: FormComponentRenderDetails[T]
  ): List[SummaryListRow] = {

    val hasErrors = formFieldValidationResult.isNotOk

    val errors = formFieldValidationResult.fieldErrors.toList.map { e =>
      errorInline("summary", e, Seq())
    }

    val label = fcrd.label(formComponent)

    val visuallyHiddenText = getVisuallyHiddenText(formComponent)

    val keyClasses = getKeyClasses(hasErrors, keyDisplayWidth)

    val value =
      if (hasErrors)
        HtmlFormat.fill(errors)
      else {
        val renderedValues = choice
          .renderToString(formComponent, formFieldValidationResult, formModelVisibilityOptics)

        if (renderedValues.size > 1) {
          uk.gov.hmrc.gform.views.html.summary.snippets.bulleted_list(renderedValues.map(v => HtmlFormat.escape(v)))
        } else {
          HtmlFormat.fill(
            renderedValues.map(v => uk.gov.hmrc.gform.views.html.hardcoded.pages.pWrapper(HtmlFormat.escape(v)))
          )
        }
      }

    List(
      summaryListRow(
        label,
        value,
        visuallyHiddenText,
        keyClasses,
        "",
        "",
        if (formComponent.onlyShowOnSummary)
          Nil
        else {
          val changeOrViewLabel = if (formComponent.editable) messages("summary.change") else messages("summary.view")
          List(
            (
              uk.gov.hmrc.gform.gform.routes.FormController
                .form(
                  formTemplateId,
                  maybeAccessCode,
                  sectionNumber,
                  sectionTitle4Ga,
                  SuppressErrors.Yes,
                  fastForward
                ),
              changeOrViewLabel,
              iterationTitle.fold(changeOrViewLabel + " " + label)(it => changeOrViewLabel + " " + it + " " + label)
            )
          )
        },
        if (formComponent.onlyShowOnSummary)
          "govuk-summary-list__row--no-actions"
        else
          ""
      )
    )
  }

  private def getRevealingChoiceSummaryListRows[D <: DataOrigin, T <: RenderType](
    fieldValue: FormComponent,
    modelPageId: Option[ModelPageId],
    formTemplateId: FormTemplateId,
    formModelVisibilityOptics: FormModelVisibilityOptics[D],
    maybeAccessCode: Option[AccessCode],
    sectionNumber: SectionNumber,
    sectionTitle4Ga: SectionTitle4Ga,
    formFieldValidationResult: FormFieldValidationResult,
    validationResult: ValidationResult,
    rc: RevealingChoice,
    obligations: Obligations,
    envelope: EnvelopeWithMapping,
    iterationTitle: Option[String],
    fastForward: List[FastForward],
    addressRecordLookup: AddressRecordLookup,
    keyDisplayWidth: KeyDisplayWidth
  )(implicit
    messages: Messages,
    l: LangADT,
    lise: SmartStringEvaluator,
    fcrd: FormComponentRenderDetails[T]
  ): List[SummaryListRow] = {

    val indices = formFieldValidationResult.getComponentFieldIndices(fieldValue.id)

    val label = fcrd.label(fieldValue)
    val visuallyHiddenText = getVisuallyHiddenText(fieldValue)

    val selectionsWithRevealings: List[(SummaryListRow, List[SummaryListRow])] = rc.options
      .zip(indices)
      .flatMap { case (element, index) =>
        val hasErrors = formFieldValidationResult.isNotOk

        val errors: List[Html] = formFieldValidationResult.fieldErrors.toList.map { e =>
          errorInline("summary", e, Seq())
        }

        val keyClasses = getKeyClasses(hasErrors, keyDisplayWidth)

        val value =
          if (hasErrors)
            errors.head
          else
            HtmlFormat.escape(element.choice.label.value())

        formFieldValidationResult
          .getOptionalCurrentValue(HtmlFieldId.indexed(fieldValue.id, index))
          .map { _ =>
            val revealingFields = fcrd.prepareRenderables(element.revealingFields.filterNot(_.hideOnSummary)).flatMap {
              summaryListRows(
                _,
                modelPageId,
                formTemplateId,
                formModelVisibilityOptics,
                maybeAccessCode,
                sectionNumber,
                sectionTitle4Ga,
                obligations,
                validationResult,
                envelope,
                addressRecordLookup,
                None,
                Some(fastForward),
                keyDisplayWidth
              )
            }

            summaryListRow(
              label,
              value,
              visuallyHiddenText,
              keyClasses,
              "",
              "",
              if (fieldValue.onlyShowOnSummary)
                Nil
              else {
                val changeOrViewLabel =
                  if (fieldValue.editable) messages("summary.change")
                  else messages("summary.view")
                List(
                  (
                    uk.gov.hmrc.gform.gform.routes.FormController
                      .form(
                        formTemplateId,
                        maybeAccessCode,
                        sectionNumber,
                        sectionTitle4Ga,
                        SuppressErrors.Yes,
                        fastForward
                      ),
                    changeOrViewLabel,
                    iterationTitle
                      .fold(changeOrViewLabel + " " + label)(it => changeOrViewLabel + " " + it + " " + label)
                  )
                )
              },
              if (fieldValue.onlyShowOnSummary)
                "govuk-summary-list__row--no-actions"
              else
                ""
            ) -> revealingFields
          }
      }

    val isSeparate = fieldValue.presentationHint.exists(hints => hints.contains(SeparateInSummary))

    val selectionsContent = if (isSeparate) {
      val (optionsSelectionsRows, revealingSelections) = selectionsWithRevealings.reverse
        .foldLeft((List.empty[SummaryListRow], List.empty[SummaryListRow])) {
          case ((accChoiceRows, accRevealingRows), (choiceRow, revealingRows)) =>
            (choiceRow :: accChoiceRows, revealingRows ++ accRevealingRows)
        }

      val optionsSelectionsRowsHtml =
        optionsSelectionsRows.map(row => HtmlFormat.escape(row.value.content.asHtml.toString()))

      val squashedOptionsContent = if (optionsSelectionsRows.size > 1) {
        uk.gov.hmrc.gform.views.html.summary.snippets.bulleted_list(optionsSelectionsRowsHtml)
      } else {
        HtmlFormat.fill(
          optionsSelectionsRows.map(row =>
            uk.gov.hmrc.gform.views.html.hardcoded.pages
              .pWrapper(HtmlFormat.fill(optionsSelectionsRowsHtml))
          )
        )
      }

      optionsSelectionsRows.headOption
        .map(row => row.copy(value = row.value.copy(content = HtmlContent(squashedOptionsContent))))
        .toList ++ revealingSelections

    } else {
      selectionsWithRevealings.flatMap { case (optionsRow, revealingRows) =>
        optionsRow :: revealingRows
      }
    }

    if (selectionsContent.isEmpty) {
      List(
        summaryListRow(
          label,
          HtmlFormat.empty,
          visuallyHiddenText,
          getKeyClasses(hasErrors = false, keyDisplayWidth),
          "",
          "",
          if (fieldValue.onlyShowOnSummary)
            Nil
          else {
            val changeOrViewLabel = if (fieldValue.editable) messages("summary.change") else messages("summary.view")
            List(
              (
                uk.gov.hmrc.gform.gform.routes.FormController
                  .form(
                    formTemplateId,
                    maybeAccessCode,
                    sectionNumber,
                    sectionTitle4Ga,
                    SuppressErrors.Yes,
                    fastForward
                  ),
                changeOrViewLabel,
                iterationTitle.fold(changeOrViewLabel + " " + label)(it => changeOrViewLabel + " " + it + " " + label)
              )
            )
          },
          if (fieldValue.onlyShowOnSummary)
            "govuk-summary-list__row--no-actions"
          else
            ""
        )
      )
    } else selectionsContent
  }

  private def getGroupSummaryListRows[D <: DataOrigin, T <: RenderType](
    group: Group,
    formComponent: FormComponent,
    modelPageId: Option[ModelPageId],
    formTemplateId: FormTemplateId,
    formModelVisibilityOptics: FormModelVisibilityOptics[D],
    maybeAccessCode: Option[AccessCode],
    sectionNumber: SectionNumber,
    sectionTitle4Ga: SectionTitle4Ga,
    obligations: Obligations,
    formFieldValidationResult: FormFieldValidationResult,
    validationResult: ValidationResult,
    envelope: EnvelopeWithMapping,
    iterationTitle: Option[String],
    fastForward: List[FastForward],
    addressRecordLookup: AddressRecordLookup,
    keyDisplayWidth: KeyDisplayWidth
  )(implicit
    messages: Messages,
    l: LangADT,
    lise: SmartStringEvaluator,
    fcrd: FormComponentRenderDetails[T]
  ): List[SummaryListRow] = {

    val hasErrors = formFieldValidationResult.isNotOk

    val keyClasses = getKeyClasses(hasErrors, keyDisplayWidth)

    val label = group.repeatLabel.map(_.value()).getOrElse(fcrd.label(formComponent))

    val visuallyHiddenText = Some(label)

    formComponent.presentationHint match {
      case Some(hints) if hints.contains(SummariseGroupAsGrid) =>
        val formFieldValidationResults: List[FormFieldValidationResult] =
          fcrd.prepareRenderables(group.fields).map(validationResult.apply)

        val errorResults = formFieldValidationResults.filter(_.isNotOk)

        val value =
          errorResults.headOption match {
            case None =>
              formFieldValidationResults
                .flatMap(ffvr =>
                  TextFormatter.formatText(ffvr, envelope, formModelVisibilityOptics = formModelVisibilityOptics)
                )
                .map(HtmlFormat.escape)
                .intercalate(br())
            case Some(formFieldValidationResult) =>
              val errors = checkErrors(formComponent, formFieldValidationResult)
              Html(errors.mkString(" "))
          }

        List(
          summaryListRow(
            label,
            value,
            visuallyHiddenText,
            keyClasses,
            "",
            "",
            if (formComponent.onlyShowOnSummary)
              Nil
            else {
              val changeOrViewLabel =
                if (formComponent.editable) messages("summary.change") else messages("summary.view")
              List(
                (
                  uk.gov.hmrc.gform.gform.routes.FormController
                    .form(
                      formTemplateId,
                      maybeAccessCode,
                      sectionNumber,
                      sectionTitle4Ga,
                      SuppressErrors.Yes,
                      fastForward
                    ),
                  changeOrViewLabel,
                  iterationTitle.fold(changeOrViewLabel + " " + label)(it => changeOrViewLabel + " " + it + " " + label)
                )
              )
            },
            if (formComponent.onlyShowOnSummary)
              "govuk-summary-list__row--no-actions"
            else
              ""
          )
        )

      case _ =>
        val rows = fcrd.prepareRenderables(group.fields).flatMap { formComponent =>
          summaryListRows(
            formComponent,
            modelPageId,
            formTemplateId,
            formModelVisibilityOptics,
            maybeAccessCode,
            sectionNumber,
            sectionTitle4Ga,
            obligations,
            validationResult,
            envelope,
            addressRecordLookup,
            iterationTitle,
            Some(fastForward),
            keyDisplayWidth
          )
        }

        val label = fcrd.label(formComponent)
        if (label.nonEmpty && formComponent.modelComponentId.maybeIndex.fold(false)(_ === 1)) {
          val customKeyClasses = "summary-group-label"

          summaryListRow(
            label,
            Html(""),
            None,
            customKeyClasses,
            "",
            "",
            Nil,
            "govuk-summary-list__row--no-actions"
          ) :: rows
        } else rows
    }
  }
}

sealed trait RenderType
trait SummaryRender extends RenderType
trait AddToListCYARender extends RenderType

sealed trait FormComponentRenderDetails[T <: RenderType] {
  def label(formComponent: FormComponent)(implicit lise: SmartStringEvaluator, messages: Messages): String
  def prepareRenderables(fields: List[FormComponent]): List[FormComponent]
}

object FormComponentRenderDetails {

  implicit val summaryFormComponentRenderInfo: FormComponentRenderDetails[SummaryRender] =
    new FormComponentRenderDetails[SummaryRender] {

      override def label(
        formComponent: FormComponent
      )(implicit lise: SmartStringEvaluator, messages: Messages): String = getLabel(formComponent)

      override def prepareRenderables(fields: List[FormComponent]): List[FormComponent] =
        fields.filter(f => !f.hideOnSummary)
    }

  implicit val addToListCYARender: FormComponentRenderDetails[AddToListCYARender] =
    new FormComponentRenderDetails[AddToListCYARender] {
      override def label(
        formComponent: FormComponent
      )(implicit lise: SmartStringEvaluator, messages: Messages): String = getLabel(formComponent)

      override def prepareRenderables(fields: List[FormComponent]): List[FormComponent] = fields
    }

  private def getLabel(
    formComponent: FormComponent
  )(implicit lise: SmartStringEvaluator, messages: Messages): String = {
    val optionalPattern = """\(|\)""".r
    val label = formComponent.shortName.map(ls => ls.value()).getOrElse(formComponent.label.value())
    if (formComponent.mandatory) {
      label
    } else if (optionalPattern.findFirstIn(label).isDefined) { label }
    else { s"$label ${messages("summary.label.optional")}" }
  }
}<|MERGE_RESOLUTION|>--- conflicted
+++ resolved
@@ -29,12 +29,9 @@
 import uk.gov.hmrc.gform.models.optics.{ DataOrigin, FormModelVisibilityOptics }
 import uk.gov.hmrc.gform.models.{ Atom, FastForward }
 import uk.gov.hmrc.gform.monoidHtml
-<<<<<<< HEAD
 import uk.gov.hmrc.gform.sharedmodel.formtemplate.KeyDisplayWidth.KeyDisplayWidth
-=======
 import uk.gov.hmrc.gform.sharedmodel.formtemplate.DisplayInSummary
 import uk.gov.hmrc.gform.sharedmodel.formtemplate.MiniSummaryRow.ValueRow
->>>>>>> 70fd7e74
 import uk.gov.hmrc.gform.sharedmodel.formtemplate._
 import uk.gov.hmrc.gform.sharedmodel.{ AccessCode, LangADT, Obligations, SmartString }
 import uk.gov.hmrc.gform.validation.{ FormFieldValidationResult, HtmlFieldId, ValidationResult }
@@ -356,7 +353,7 @@
               label.map(lise(_, false)).getOrElse(fcrd.label(fieldValue)),
               Html(getFormattedExprStr(formModelVisibilityOptics, e)),
               None,
-              "",
+              SummaryListRowHelper.getKeyDisplayWidthClass(miniSummaryList.keyDisplayWidth.getOrElse(KeyDisplayWidth.S)),
               "",
               "",
               Nil,
