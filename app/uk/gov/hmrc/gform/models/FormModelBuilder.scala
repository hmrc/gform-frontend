/*
 * Copyright 2020 HM Revenue & Customs
 *
 * Licensed under the Apache License, Version 2.0 (the "License");
 * you may not use this file except in compliance with the License.
 * You may obtain a copy of the License at
 *
 *     http://www.apache.org/licenses/LICENSE-2.0
 *
 * Unless required by applicable law or agreed to in writing, software
 * distributed under the License is distributed on an "AS IS" BASIS,
 * WITHOUT WARRANTIES OR CONDITIONS OF ANY KIND, either express or implied.
 * See the License for the specific language governing permissions and
 * limitations under the License.
 */

package uk.gov.hmrc.gform.models

import cats.data.NonEmptyList
import cats.{ Functor, MonadError }
import cats.syntax.all._
import scala.language.higherKinds
import uk.gov.hmrc.gform.controllers.{ AuthCache, CacheData }
import uk.gov.hmrc.gform.eval.{ BooleanExprEval, EvaluationContext, ExpressionResult, RevealingChoiceInfo, StaticTypeInfo, SumInfo, TypeInfo }
import uk.gov.hmrc.gform.gform.{ FormComponentUpdater, PageUpdater }
import uk.gov.hmrc.gform.graph.{ RecData, Recalculation, RecalculationResult }
import uk.gov.hmrc.gform.models.ids.ModelComponentId
import uk.gov.hmrc.gform.models.optics.{ DataOrigin, FormModelRenderPageOptics, FormModelVisibilityOptics }
import uk.gov.hmrc.gform.sharedmodel.{ AccessCode, SmartString, SourceOrigin, SubmissionRef, VariadicFormData }
import uk.gov.hmrc.gform.sharedmodel.form.{ EnvelopeId, FormModelOptics, ThirdPartyData }
import uk.gov.hmrc.gform.sharedmodel.formtemplate._
import uk.gov.hmrc.gform.auth.models.MaterialisedRetrievals
import uk.gov.hmrc.http.HeaderCarrier

object FormModelBuilder {
  def fromCache[E, F[_]: Functor](
    cache: AuthCache,
    cacheData: CacheData,
    recalculation: Recalculation[F, E]
  )(
    implicit
    hc: HeaderCarrier,
    me: MonadError[F, E]
  ): FormModelBuilder[E, F] =
    new FormModelBuilder(
      cache.retrievals,
      cache.formTemplate,
      cacheData.thirdPartyData,
      cacheData.envelopeId,
      cache.accessCode,
      recalculation
    )
}

class FormModelBuilder[E, F[_]: Functor](
  retrievals: MaterialisedRetrievals,
  formTemplate: FormTemplate,
  thirdPartyData: ThirdPartyData,
  envelopeId: EnvelopeId,
  maybeAccessCode: Option[AccessCode],
  recalculation: Recalculation[F, E]
)(
  implicit
  hc: HeaderCarrier,
  me: MonadError[F, E]
) {

  private def toRecalculationResults(
    data: VariadicFormData[SourceOrigin.OutOfDate],
    formModel: FormModel[Interim]
  ): F[RecalculationResult] = {
    val evaluationContext =
      new EvaluationContext(
        formTemplate._id,
        SubmissionRef(envelopeId),
        maybeAccessCode,
        retrievals,
        thirdPartyData,
        formTemplate.authConfig,
        hc)

    recalculation
      .recalculateFormDataNew(
        data,
        formModel,
        formTemplate,
        retrievals,
        thirdPartyData,
        maybeAccessCode,
        envelopeId,
        evaluationContext)
  }

  private def toCurrentData(
    modelComponentId: ModelComponentId,
    expressionResult: ExpressionResult
  ): VariadicFormData[SourceOrigin.Current] =
    expressionResult match {
      case ExpressionResult.Empty      => VariadicFormData.one[SourceOrigin.Current](modelComponentId, "")
      case ExpressionResult.Hidden     => VariadicFormData.empty[SourceOrigin.Current]
      case ExpressionResult.Invalid(_) => VariadicFormData.empty[SourceOrigin.Current]
      case ExpressionResult.NumberResult(bigDecimal) =>
        VariadicFormData.one[SourceOrigin.Current](modelComponentId, bigDecimal.toString)
      case ExpressionResult.StringResult(value) => VariadicFormData.one[SourceOrigin.Current](modelComponentId, value)
      case ExpressionResult.OptionResult(value) =>
        VariadicFormData.many[SourceOrigin.Current](modelComponentId, value.map(_.toString))
    }

  def dependencyGraphValidation[U <: SectionSelectorType: SectionSelector]: FormModel[DependencyGraphVerification] =
    expand(VariadicFormData.empty[SourceOrigin.OutOfDate])

  def renderPageModel[D <: DataOrigin, U <: SectionSelectorType: SectionSelector](
    formModelVisibilityOptics: FormModelVisibilityOptics[D]
  ): FormModelOptics[D] = {

    implicit val fmvo = formModelVisibilityOptics

    val data: VariadicFormData[SourceOrigin.Current] = formModelVisibilityOptics.recData.variadicFormData
    val dataOutOfDate = data.asInstanceOf[VariadicFormData[SourceOrigin.OutOfDate]]
    val formModel: FormModel[DataExpanded] = expand(dataOutOfDate)
    val formModelVisibility: FormModel[Visibility] = visibilityModel(formModel, formModelVisibilityOptics)

    val formModelVisibilityOpticsFinal = new FormModelVisibilityOptics[D](
      formModelVisibility,
      formModelVisibilityOptics.recData,
      formModelVisibilityOptics.recalculationResult
    )

    val formModelRenderPageOptics = FormModelRenderPageOptics[D](
      formModel,
      formModelVisibilityOptics.recData
    )

    FormModelOptics[D](formModelRenderPageOptics, formModelVisibilityOpticsFinal)
  }

  private def visibilityModel[D <: DataOrigin](
    formModel: FormModel[DataExpanded],
    formModelVisibilityOptics: FormModelVisibilityOptics[D]
  ): FormModel[Visibility] = {
    val data: VariadicFormData[SourceOrigin.Current] = formModelVisibilityOptics.recData.variadicFormData
    formModel
      .filter { pageModel =>
        pageModel.getIncludeIf.fold(true) { includeIf =>
          evalIncludeIf(
            includeIf,
            formModelVisibilityOptics.recalculationResult,
            formModelVisibilityOptics.recData,
            formModelVisibilityOptics.formModel
          )
        }
      }
      .map[Visibility] { singleton: Singleton[DataExpanded] =>
        val updatedFields = singleton.page.fields.flatMap {
          case fc @ IsRevealingChoice(rc) => fc.copy(`type` = RevealingChoice.slice(fc.id)(data)(rc)) :: Nil
          case otherwise                  => otherwise :: Nil
        }
        singleton.copy(page = singleton.page.copy(fields = updatedFields))
      } { repeater: Repeater[DataExpanded] =>
        repeater.asInstanceOf[Repeater[Visibility]]
      }
  }

  def visibilityModel[D <: DataOrigin, U <: SectionSelectorType: SectionSelector](
    data: VariadicFormData[SourceOrigin.OutOfDate]
  ): F[FormModelVisibilityOptics[D]] = {
    val formModel: FormModel[Interim] = expand(data)

    val recalculationResultF: F[RecalculationResult] = toRecalculationResults(data, formModel)

    recalculationResultF.map { recalculationResult =>
      val evaluationResults = recalculationResult.evaluationResults
      val visibilityFormModel: FormModel[Visibility] = formModel.filter[Visibility] { pageModel =>
        pageModel.getIncludeIf.fold(true) { includeIf =>
          evalIncludeIf(
            includeIf,
            recalculationResult,
            RecData(data).asInstanceOf[RecData[SourceOrigin.Current]],
            formModel)
        }
      }

      val visibleTypedExprs: List[(FormComponentId, TypeInfo)] = visibilityFormModel.allFormComponents.collect {
        case fc @ HasValueExpr(expr) if !fc.editable => (fc.id, visibilityFormModel.explicitTypedExpr(expr, fc.id))
      }

      val visibleVariadicData: VariadicFormData[SourceOrigin.Current] =
        visibleTypedExprs.foldMap {
          case (fcId, typeInfo) =>
            val expressionResult =
              evaluationResults
                .evalExpr(typeInfo, RecData(data), recalculationResult.evaluationContext)
                .applyTypeInfo(typeInfo)

            toCurrentData(fcId.modelComponentId, expressionResult)
        }

      val currentData = data ++ visibleVariadicData

      val recData: RecData[SourceOrigin.Current] = RecData.empty.copy(variadicFormData = currentData)

      FormModelVisibilityOptics(visibilityFormModel, recData, recalculationResult)
    }

  }

  private def evalIncludeIf[T <: PageMode](
    includeIf: IncludeIf,
    recalculationResult: RecalculationResult,
    recData: RecData[SourceOrigin.Current],
    formModel: FormModel[T]
  ): Boolean = {
    def compare(expr1: Expr, expr2: Expr, f: (ExpressionResult, ExpressionResult) => Boolean): Boolean = {
      val typeInfo1 = formModel.toFirstOperandTypeInfo(expr1)
      val typeInfo2 = formModel.toFirstOperandTypeInfo(expr2)
      val r = recalculationResult.evaluationResults
        .evalExprCurrent(typeInfo1, recData, recalculationResult.evaluationContext)
        .applyTypeInfo(typeInfo1)
      val s = recalculationResult.evaluationResults
        .evalExprCurrent(typeInfo2, recData, recalculationResult.evaluationContext)
        .applyTypeInfo(typeInfo2)
      f(r, s)
    }

    def loop(booleanExpr: BooleanExpr): Boolean = booleanExpr match {
      case Equals(field1, field2)              => compare(field1, field2, _ identical _)
      case GreaterThan(field1, field2)         => compare(field1, field2, _ > _)
      case GreaterThanOrEquals(field1, field2) => compare(field1, field2, _ >= _)
      case LessThan(field1, field2)            => compare(field1, field2, _ < _)
      case LessThanOrEquals(field1, field2)    => compare(field1, field2, _ <= _)
      case Not(invertedExpr)                   => !loop(invertedExpr)
      case Or(expr1, expr2)                    => val e1 = loop(expr1); val e2 = loop(expr2); e1 | e2
      case And(expr1, expr2)                   => val e1 = loop(expr1); val e2 = loop(expr2); e1 & e2
      case IsTrue                              => true
      case IsFalse                             => false
      case Contains(field1, field2)            => compare(field1, field2, _ contains _)
      case in @ In(_, _)                       => BooleanExprEval.evalInExpr(in, formModel, recalculationResult, recData)
    }

    loop(includeIf.booleanExpr)

  }

  private def expand[T <: PageMode: FormModelExpander, U <: SectionSelectorType: SectionSelector](
    data: VariadicFormData[SourceOrigin.OutOfDate]
  ): FormModel[T] = {
    val basicFm: FormModel[T] = basic(data)
    mkFormModel(basicFm, data)
  }

  private def mkRepeater[T <: PageMode](s: Section.AddToList, index: Int): Repeater[T] = {
    val expand: SmartString => SmartString = _.expand(index, s.allIds)
    val fc = new FormComponentUpdater(s.addAnotherQuestion, index, s.allIds).updatedWithId
<<<<<<< HEAD
    Repeater[T](s.title, s.description, s.shortName, s.summaryName, s.includeIf, fc, index, s.instruction, s)
=======
    Repeater[T](expand(s.title), expand(s.description), expand(s.shortName), s.includeIf, fc, index, s.instruction)
>>>>>>> 4609d127
  }

  private def mkSingleton(page: Page[Basic], index: Int): Section.AddToList => Page[Basic] =
    source => PageUpdater(page, index, source.allIds)

  private def mergeIncludeIfs[T <: PageMode](includeIf: IncludeIf, page: Page[T]): Page[T] = page.copy(
    includeIf = Some(page.includeIf.fold(includeIf)(inIf => IncludeIf(And(inIf.booleanExpr, includeIf.booleanExpr))))
  )

  private def basicAddToList[T <: PageMode: FormModelExpander](
    s: Section.AddToList,
    index: Int,
    data: VariadicFormData[SourceOrigin.OutOfDate]
  ): Option[BracketPlain.AddToListIteration[T]] = {
    val singletons: List[Singleton[T]] =
      s.pages.map { page =>
        val page1: Page[Basic] = s.includeIf.fold(page)(includeIf => mergeIncludeIfs(includeIf, page))
        val page2: Page[Basic] = mkSingleton(page1, index)(s)
        val page3: Page[T] = implicitly[FormModelExpander[T]].lift(page2, data)
        Singleton[T](page3)
      }.toList

    val repeater: Repeater[T] = mkRepeater(s, index)

    NonEmptyList.fromList(singletons).map(BracketPlain.AddToListIteration(_, repeater))

  }

  private def basic[T <: PageMode, U <: SectionSelectorType](
    data: VariadicFormData[SourceOrigin.OutOfDate]
  )(implicit formModelExpander: FormModelExpander[T], sectionIncluder: SectionSelector[U]): FormModel[T] = {

    val allSections: List[Section] = sectionIncluder.getSections(formTemplate)

    val staticTypeInfo: StaticTypeInfo =
      allSections.foldLeft(StaticTypeInfo.empty)(_ ++ _.staticTypeInfo)

    val revealingChoiceInfo: RevealingChoiceInfo =
      allSections.foldLeft(RevealingChoiceInfo.empty)(_ ++ _.revealingChoiceInfo)

    val brackets: List[BracketPlain[T]] = allSections
      .map {
        case s: Section.NonRepeatingPage =>
          val page = formModelExpander.lift(s.page, data)
          Some(BracketPlain.NonRepeatingPage(Singleton[T](page), s))
        case s: Section.RepeatingPage => formModelExpander.liftRepeating(s, data)
        case s: Section.AddToList =>
          basicAddToList(s, 1, data).map(atl => BracketPlain.AddToList(NonEmptyList.one(atl), s))
      }
      .collect {
        case Some(bracket) => bracket
      }

    val sumInfo: SumInfo = allSections.foldLeft(SumInfo.empty)(_ ++ _.sumInfo)

    NonEmptyList
      .fromList(brackets)
      .fold(throw new IllegalArgumentException("Form must have at least one (visible) page")) {
        FormModel.fromPages(_, staticTypeInfo, revealingChoiceInfo, sumInfo)
      }

  }

  private def repeaterIsYes(
    modelComponentId: ModelComponentId,
    data: VariadicFormData[SourceOrigin.OutOfDate]
  ): Boolean = {
    val nextOne: Option[Seq[String]] = data.many(modelComponentId)
    val next = nextOne.toSeq.flatten
    next.contains("0")
  }

  private def answeredAddToListIterations[T <: PageMode: FormModelExpander](
    iteration: BracketPlain.AddToListIteration[T],
    data: VariadicFormData[SourceOrigin.OutOfDate],
    source: Section.AddToList
  ): NonEmptyList[BracketPlain.AddToListIteration[T]] = {
    def loop(
      repeater: Repeater[T],
      acc: NonEmptyList[BracketPlain.AddToListIteration[T]]
    ): NonEmptyList[BracketPlain.AddToListIteration[T]] =
      if (repeaterIsYes(repeater.addAnotherQuestion.modelComponentId, data)) {
        val maybeBracket = basicAddToList(source, repeater.index + 1, data)
        maybeBracket
          .map { bracket =>
            loop(bracket.repeater, acc ::: NonEmptyList.one(bracket))
          }
          .getOrElse(acc)
      } else {
        acc
      }
    loop(iteration.repeater, NonEmptyList.one(iteration))
  }

  private def mkFormModel[T <: PageMode: FormModelExpander](
    formModel: FormModel[T],
    data: VariadicFormData[SourceOrigin.OutOfDate]
  ): FormModel[T] =
<<<<<<< HEAD
    formModel.flatMap {
      case Singleton(page, source) => List(Singleton[T](page, source))
      case Repeater(
          title,
          description,
          shortName,
          summaryName,
          includeIf,
          addAnotherQuestionFc,
          index,
          instruction,
          source) =>
        val expand: SmartString => SmartString = _.expand(index, source.allIds)
        val exTitle = expand(title)
        val exShortName = expand(shortName)
        val exDescription = expand(description)
        val exSummaryName = expand(summaryName)
        val repeater =
          Repeater[T](
            exTitle,
            exDescription,
            exShortName,
            exSummaryName,
            includeIf,
            addAnotherQuestionFc,
            index,
            instruction,
            source)
        val nextOne: Option[Seq[String]] = data.many(addAnotherQuestionFc.modelComponentId)
        val next = nextOne.toSeq.flatten

        val rest = if (next.contains("0")) {
          val addToListFormModel: FormModel[T] =
            FormModel
              .fromPages(
                basicAddToList(source, index + 1, data),
                formModel.staticTypeInfo,
                formModel.revealingChoiceInfo,
                formModel.sumInfo)
          mkFormModel(addToListFormModel, data).pages
        } else {
          Nil
        }
        repeater :: rest
=======
    formModel.flatMapRepeater {
      case (NonEmptyList(iteration, Nil), source) => answeredAddToListIterations(iteration, data, source)
      case (iterations, _)                        => iterations
>>>>>>> 4609d127
    }
}<|MERGE_RESOLUTION|>--- conflicted
+++ resolved
@@ -251,11 +251,15 @@
   private def mkRepeater[T <: PageMode](s: Section.AddToList, index: Int): Repeater[T] = {
     val expand: SmartString => SmartString = _.expand(index, s.allIds)
     val fc = new FormComponentUpdater(s.addAnotherQuestion, index, s.allIds).updatedWithId
-<<<<<<< HEAD
-    Repeater[T](s.title, s.description, s.shortName, s.summaryName, s.includeIf, fc, index, s.instruction, s)
-=======
-    Repeater[T](expand(s.title), expand(s.description), expand(s.shortName), s.includeIf, fc, index, s.instruction)
->>>>>>> 4609d127
+    Repeater[T](
+      expand(s.title),
+      expand(s.description),
+      expand(s.shortName),
+      expand(s.summaryName),
+      s.includeIf,
+      fc,
+      index,
+      s.instruction)
   }
 
   private def mkSingleton(page: Page[Basic], index: Int): Section.AddToList => Page[Basic] =
@@ -354,55 +358,8 @@
     formModel: FormModel[T],
     data: VariadicFormData[SourceOrigin.OutOfDate]
   ): FormModel[T] =
-<<<<<<< HEAD
-    formModel.flatMap {
-      case Singleton(page, source) => List(Singleton[T](page, source))
-      case Repeater(
-          title,
-          description,
-          shortName,
-          summaryName,
-          includeIf,
-          addAnotherQuestionFc,
-          index,
-          instruction,
-          source) =>
-        val expand: SmartString => SmartString = _.expand(index, source.allIds)
-        val exTitle = expand(title)
-        val exShortName = expand(shortName)
-        val exDescription = expand(description)
-        val exSummaryName = expand(summaryName)
-        val repeater =
-          Repeater[T](
-            exTitle,
-            exDescription,
-            exShortName,
-            exSummaryName,
-            includeIf,
-            addAnotherQuestionFc,
-            index,
-            instruction,
-            source)
-        val nextOne: Option[Seq[String]] = data.many(addAnotherQuestionFc.modelComponentId)
-        val next = nextOne.toSeq.flatten
-
-        val rest = if (next.contains("0")) {
-          val addToListFormModel: FormModel[T] =
-            FormModel
-              .fromPages(
-                basicAddToList(source, index + 1, data),
-                formModel.staticTypeInfo,
-                formModel.revealingChoiceInfo,
-                formModel.sumInfo)
-          mkFormModel(addToListFormModel, data).pages
-        } else {
-          Nil
-        }
-        repeater :: rest
-=======
     formModel.flatMapRepeater {
       case (NonEmptyList(iteration, Nil), source) => answeredAddToListIterations(iteration, data, source)
       case (iterations, _)                        => iterations
->>>>>>> 4609d127
     }
 }