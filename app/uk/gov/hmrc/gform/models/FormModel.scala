/*
 * Copyright 2022 HM Revenue & Customs
 *
 * Licensed under the Apache License, Version 2.0 (the "License");
 * you may not use this file except in compliance with the License.
 * You may obtain a copy of the License at
 *
 *     http://www.apache.org/licenses/LICENSE-2.0
 *
 * Unless required by applicable law or agreed to in writing, software
 * distributed under the License is distributed on an "AS IS" BASIS,
 * WITHOUT WARRANTIES OR CONDITIONS OF ANY KIND, either express or implied.
 * See the License for the specific language governing permissions and
 * limitations under the License.
 */

package uk.gov.hmrc.gform.models

import cats.data.NonEmptyList
import cats.syntax.eq._
import uk.gov.hmrc.gform.eval.{ AllPageModelExpressions, ExprMetadata, ExprType, RevealingChoiceInfo, StandaloneSumInfo, StaticTypeData, StaticTypeInfo, SumInfo, TypeInfo }
import uk.gov.hmrc.gform.models.ids.{ BaseComponentId, IndexedComponentId, ModelComponentId, ModelPageId, MultiValueId }
import uk.gov.hmrc.gform.sharedmodel.formtemplate._

case class FormModel[A <: PageMode](
  brackets: BracketsWithSectionNumber[A],
  staticTypeInfo: StaticTypeInfo,
  revealingChoiceInfo: RevealingChoiceInfo,
  sumInfo: SumInfo,
  standaloneSumInfo: StandaloneSumInfo // This represents ${abc.sum} expressions which are not in "value" property of FormComponent
) {

  val pagesWithIndex: NonEmptyList[(PageModel[A], SectionNumber)] = brackets.toPageModelWithNumber

  val pageIdSectionNumberMap: Map[ModelPageId, SectionNumber] = pagesWithIndex.toList.flatMap {
    case (pageModel, number) =>
      pageModel.id.map(id => (id.modelPageId, number))
  }.toMap

  // Reverse lookup to find out SectionNumber which is confirmed by given PageId
  val reverseConfirmationMap: Map[ModelPageId, ConfirmationPage.Confirmee] = pagesWithIndex.toList.flatMap {
    case (pageModel, sectionNumber) =>
      pageModel.maybeConfirmation.map(confirmation =>
        confirmation.pageId.modelPageId -> ConfirmationPage.Confirmee(sectionNumber, confirmation)
      )
  }.toMap

  val (pages, availableSectionNumbers) = pagesWithIndex.toList.unzip

  object taskList {

    def availablePages(coordinates: Coordinates): List[PageModel[A]] = {
      val taskModel: TaskModel[A] = brackets.unsafeToTaskList.bracketsFor(coordinates)
      taskModel match {
        case TaskModel.AllHidden() => List.empty[PageModel[A]]
        case TaskModel.Editable(xs) =>
          val pagesWithIndex: NonEmptyList[(PageModel[A], SectionNumber)] = xs.flatMap(_.toPageModelWithNumber)
          val (pages, availableSectionNumbers) = pagesWithIndex.toList.unzip
          pages
      }
    }

<<<<<<< HEAD
    def allFormComponents(coordinates: Coordinates): List[FormComponent] = {
      val xs: NonEmptyList[Bracket[A]] = brackets.unsafeToTaskList.bracketsFor(coordinates)
      val pagesWithIndex: NonEmptyList[(PageModel[A], SectionNumber)] = xs.flatMap(_.toPageModelWithNumber)
      val (pages, availableSectionNumbers) = pagesWithIndex.toList.unzip
      val allFormComponents: List[FormComponent] = pages.flatMap(_.allFormComponents)
      allFormComponents
    }
=======
    def allFormComponents(coordinates: Coordinates): List[FormComponent] =
      availablePages(coordinates).flatMap(_.allFormComponents)
  }
>>>>>>> 0686afa2

    def nextVisibleSectionNumber(tlSectionNumber: SectionNumber.TaskList): SectionNumber.TaskList =
      availableSectionNumbers
        .collect { case t: SectionNumber.TaskList => t }
        .find(sn => tlSectionNumber.coordinates === sn.coordinates && sn.sectionNumber >= tlSectionNumber.sectionNumber)
        .getOrElse(throw new Exception("No more visible section numbers in the task"))
  }

  val allFormComponents: List[FormComponent] = pages.flatMap(_.allFormComponents)

  val allFormComponentIds: List[FormComponentId] = allFormComponents.map(_.id)

  val fcLookup: Map[FormComponentId, FormComponent] =
    allFormComponents.map(fc => fc.id -> fc).toMap

  val allMultiValueIds: List[MultiValueId] =
    allFormComponents.map(_.multiValueId)

  val allModelComponentIds: Set[ModelComponentId] = allMultiValueIds.flatMap(_.toModelComponentIds).toSet

  def allUpperCaseIds: Set[ModelComponentId] =
    allFormComponents.collect { case fc @ IsCapitalised() =>
      fc.modelComponentId
    }.toSet

  def allIndexedComponentIds: List[ModelComponentId] = allFormComponents.map(_.modelComponentId).collect {
    case mcId if mcId.indexedComponentId.isIndexed => mcId
  }

  val allMultiSelectionIds: Set[ModelComponentId] = allFormComponents
    .collect {
      case fc @ IsChoice(_)          => fc.id
      case fc @ IsRevealingChoice(_) => fc.id
    }
    .map(_.modelComponentId)
    .toSet

  val allFileIds: Set[ModelComponentId] = allFormComponents
    .collect { case fc @ IsFileUpload(_) =>
      fc.id
    }
    .map(_.modelComponentId)
    .toSet

  val dateLookup: Map[ModelComponentId, DateValue] = allFormComponents.collect {
    case fc @ IsDate(Date(_, _, Some(value))) => fc.id.modelComponentId -> value
  }.toMap

  val addressLookup: Set[BaseComponentId] = allFormComponents.collect { case fc @ IsAddress(_) =>
    fc.id.baseComponentId
  }.toSet

  val taxPeriodDate: Set[BaseComponentId] = allFormComponents.collect { case fc @ IsTaxPeriodDate() =>
    fc.id.baseComponentId
  }.toSet

  val overseasAddressLookup: Set[BaseComponentId] = allFormComponents.collect { case fc @ IsOverseasAddress(_) =>
    fc.id.baseComponentId
  }.toSet

  val postcodeLookup: Set[BaseComponentId] = allFormComponents.collect { case fc @ IsPostcodeLookup() =>
    fc.modelComponentId.toAtomicFormComponentId(PostcodeLookup.postcode).baseComponentId
  }.toSet

  val exprsMetadata: List[ExprMetadata] = brackets.toBracketsPlains.toList.flatMap {
    case AllPageModelExpressions(exprMetadatas) => exprMetadatas
    case _                                      => Nil
  }

  val pageModelLookup: Map[SectionNumber, PageModel[A]] = pagesWithIndex.toList.map(_.swap).toMap

  val fcIdRepeatsExprLookup: Map[FormComponentId, Expr] = brackets.repeatingPageBrackets.flatMap { repeatingBracket =>
    repeatingBracket.singletons.toList.flatMap(
      _.singleton.page.allFields.map(fc => (fc.id, repeatingBracket.source.repeats))
    )
  }.toMap

  def map[B <: PageMode](
    e: Singleton[A] => Singleton[B]
  )(
    f: CheckYourAnswers[A] => CheckYourAnswers[B]
  )(
    g: Repeater[A] => Repeater[B]
  ): FormModel[B] = FormModel(
    brackets.map(e)(f)(g),
    staticTypeInfo,
    revealingChoiceInfo,
    sumInfo,
    standaloneSumInfo
  )

  def flatMapRepeater(
    f: (
      NonEmptyList[BracketPlain.AddToListIteration[A]],
      Section.AddToList
    ) => NonEmptyList[BracketPlain.AddToListIteration[A]]
  ): FormModel[A] = {

    def applyFToRepeater(bracketPlains: NonEmptyList[BracketPlain[A]]): NonEmptyList[BracketPlain[A]] =
      bracketPlains.map {
        case BracketPlain.AddToList(iterations, source) => BracketPlain.AddToList(f(iterations, source), source)
        case o                                          => o
      }

    def bracketPlainCoordinated: BracketPlainCoordinated[A] =
      brackets.toBracketPlainCoordinated.fold[BracketPlainCoordinated[A]] { classic =>
        BracketPlainCoordinated.Classic[A](applyFToRepeater(classic.bracketPlains))
      } { taskList =>
        BracketPlainCoordinated.TaskList[A](taskList.bracketPlains.map { case (coor, taskModelCoordinated) =>
          coor -> taskModelCoordinated.modifyBrackets(applyFToRepeater)
        })
      }

    FormModel.fromPages(bracketPlainCoordinated, staticTypeInfo, revealingChoiceInfo, sumInfo)
  }

  def apply(sectionNumber: SectionNumber): PageModel[A] = pageModelLookup(sectionNumber)

  def bracket(sectionNumber: SectionNumber): Bracket[A] =
    brackets.withSectionNumber(sectionNumber)

  def addToListBrackets: List[Bracket.AddToList[A]] = brackets.addToListBrackets
  def nonRepeatingPageBrackets: List[Bracket.NonRepeatingPage[A]] = brackets.nonRepeatingPageBrackets
  def repeatingPageBrackets: List[Bracket.RepeatingPage[A]] = brackets.repeatingPageBrackets

  def isDefinedAt(modelComponentId: ModelComponentId): Boolean = allModelComponentIds(modelComponentId)

  def filter[B <: PageMode](predicate: PageModel[A] => Boolean): FormModel[B] = {

    def applyPredicate(brackets: NonEmptyList[Bracket[A]]): List[Bracket[A]] =
      brackets.map(_.filter(predicate)).collect { case Some(bracket) =>
        bracket
      }

    val bracketsWithSectionNumber = brackets.fold[BracketsWithSectionNumber[A]] { classic =>
      val filtered: List[Bracket[A]] = applyPredicate(classic.brackets)
      NonEmptyList
        .fromList(filtered)
        .fold(throw new IllegalArgumentException("All pages of the form are invisible")) { brackets =>
          BracketsWithSectionNumber.Classic(brackets)
        }
    } { taskList =>
      BracketsWithSectionNumber.TaskList {
        taskList.brackets.map { case (coor, taskModel) =>
          taskModel match {
            case TaskModel.Editable(brackets) => coor -> TaskModel(applyPredicate(brackets))
            case TaskModel.AllHidden()        => coor -> TaskModel.AllHidden[A]
          }
        }
      }
    }
    FormModel[A](
      bracketsWithSectionNumber,
      staticTypeInfo,
      revealingChoiceInfo,
      sumInfo,
      standaloneSumInfo
    ).asInstanceOf[FormModel[B]]
  }

  private def toStaticTypeData(formComponentId: FormComponentId): Option[StaticTypeData] =
    staticTypeInfo.get(formComponentId.baseComponentId)

  def toFirstOperandTypeInfo(expr: Expr): TypeInfo = {
    def illegal = TypeInfo.illegal(expr)
    val first: Option[Expr] = expr.firstExprForTypeResolution(this)
    first.fold(illegal) {
      case FormCtx(formComponentId) => explicitTypedExpr(expr, formComponentId)
      case DateCtx(_)               => TypeInfo(expr, StaticTypeData(ExprType.dateString, None))
      case IsNumberConstant(_) | PeriodExt(_, _) | UserCtx(UserField.Enrolment(_, _, Some(UserFieldFunc.Count))) |
          Size(_, _) =>
        TypeInfo(expr, StaticTypeData(ExprType.number, Some(Number())))
      case Period(_, _) | PeriodValue(_) => TypeInfo(expr, StaticTypeData(ExprType.period, None))
      case Typed(_, tpe)                 => TypeInfo(expr, StaticTypeData.from(tpe))
      case otherwise                     => TypeInfo(expr, StaticTypeData(ExprType.string, None))
    }
  }

  def explicitTypedExpr(expr: Expr, fcId: FormComponentId): TypeInfo = {
    def illegal = TypeInfo.illegal(expr)
    toStaticTypeData(fcId).fold(illegal)(staticTypeData => TypeInfo(expr, staticTypeData))
  }

  val pageLookup: Map[FormComponentId, PageModel[A]] =
    pages.foldLeft(Map.empty[FormComponentId, PageModel[A]])(_ ++ _.pageLookup)

  def find(modelComponentId: ModelComponentId): Option[FormComponent] =
    fcLookup.get(modelComponentId.toFormComponentId)

  def findBigger(indexedComponentId: IndexedComponentId): List[FormComponent] =
    allFormComponents.filter { formComponent =>
      val indexed = formComponent.modelComponentId.indexedComponentId
      indexed.baseComponentId === indexedComponentId.baseComponentId &&
      indexed.maybeIndex.fold(false)(index => indexedComponentId.maybeIndex.fold(false)(_ < index))
    }

  def allFormComponentsExceptFromPage(pageModel: PageModel[A]): List[FormComponent] = {
    val pageIds = pageModel.allFormComponentIds.toSet
    allFormComponents.filterNot(fc => pageIds.contains(fc.id))
  }
  def allChoiceIncludeIfs: List[(IncludeIf, FormComponent)] = pages.flatMap(_.allChoiceIncludeIfs)

  def allMiniSummaryListIncludeIfs: List[(IncludeIf, FormComponent)] = pages.flatMap(_.allMiniSummaryListIncludeIfs)

  def allSummarySectionIncludeIfs: List[(IncludeIf, FormComponent)] = pages.flatMap(_.allSummarySectionIncludeIfs)

  def allIncludeIfsWithDependingFormComponents: List[(IncludeIf, List[FormComponent])] = pages.collect {
    case pm @ HasIncludeIf(includeIf) =>
      (includeIf, pm.fold(_.page.allFields)(_ => Nil)(_.addAnotherQuestion :: Nil))
  } ++ allChoiceIncludeIfs.map(i => (i._1, List(i._2))) ++ allMiniSummaryListIncludeIfs.map(i =>
    (i._1, List(i._2))
  ) ++ allSummarySectionIncludeIfs.map(i => (i._1, List(i._2)))

  def allValidIfs: List[(List[ValidIf], FormComponent)] = pages.flatMap(_.allValidIfs)
  def allComponentIncludeIfs: List[(IncludeIf, FormComponent)] =
    pages.flatMap(_.allComponentIncludeIfs)

  def visibleSectionNumber(sectionNumber: SectionNumber): SectionNumber =
    if (availableSectionNumbers.contains(sectionNumber)) {
      sectionNumber
    } else {
      // User is trying to see invisible page, so we need to send him to appropriate SectionNumber instead
      availableSectionNumbers match {
        case Nil       => throw new IllegalArgumentException(s"Cannot find valid sectionNumber for $sectionNumber.")
        case head :: _ => availableSectionNumbers.reverse.find(_ < sectionNumber).getOrElse(head)
      }
    }

  val sectionNumberLookup: Map[FormComponentId, SectionNumber] =
    pagesWithIndex.toList.foldLeft(Map.empty[FormComponentId, SectionNumber]) { case (acc, (pm, sn)) =>
      acc ++ pm.allFormComponentIds.map(fcId => fcId -> sn).toMap
    }

}

object FormModel {

  def fromEnrolmentSection[A <: PageMode](enrolmentSection: EnrolmentSection): FormModel[A] = {
    val singleton = Singleton(enrolmentSection.toPage).asInstanceOf[Singleton[A]]
    FormModel.fromPages(
      BracketPlainCoordinated.Classic(
        NonEmptyList.one(BracketPlain.NonRepeatingPage(singleton, enrolmentSection.toSection))
      ),
      StaticTypeInfo.empty,
      RevealingChoiceInfo.empty,
      SumInfo.empty
    )
  }

  def fromPages[A <: PageMode](
    bracketPlains: BracketPlainCoordinated[A],
    staticTypeInfo: StaticTypeInfo,
    revealingChoiceInfo: RevealingChoiceInfo,
    sumInfo: SumInfo
  ): FormModel[A] = {

    def standaloneSumInfo: StandaloneSumInfo = StandaloneSumInfo.from(bracketPlains, sumInfo)

    val bracketsWithSectionNumber = BracketsWithSectionNumber.fromBracketsPlains(bracketPlains)

    FormModel(
      bracketsWithSectionNumber,
      staticTypeInfo,
      revealingChoiceInfo,
      sumInfo,
      standaloneSumInfo
    )
  }
}

private object HasIncludeIf {
  def unapply(pageModel: PageModel[_ <: PageMode]): Option[IncludeIf] =
    pageModel.fold(_.page.includeIf)(_ => None)(_.includeIf)
}<|MERGE_RESOLUTION|>--- conflicted
+++ resolved
@@ -60,19 +60,9 @@
       }
     }
 
-<<<<<<< HEAD
-    def allFormComponents(coordinates: Coordinates): List[FormComponent] = {
-      val xs: NonEmptyList[Bracket[A]] = brackets.unsafeToTaskList.bracketsFor(coordinates)
-      val pagesWithIndex: NonEmptyList[(PageModel[A], SectionNumber)] = xs.flatMap(_.toPageModelWithNumber)
-      val (pages, availableSectionNumbers) = pagesWithIndex.toList.unzip
-      val allFormComponents: List[FormComponent] = pages.flatMap(_.allFormComponents)
-      allFormComponents
-    }
-=======
     def allFormComponents(coordinates: Coordinates): List[FormComponent] =
       availablePages(coordinates).flatMap(_.allFormComponents)
-  }
->>>>>>> 0686afa2
+
 
     def nextVisibleSectionNumber(tlSectionNumber: SectionNumber.TaskList): SectionNumber.TaskList =
       availableSectionNumbers
