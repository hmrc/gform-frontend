/*
 * Copyright 2017 HM Revenue & Customs
 *
 * Licensed under the Apache License, Version 2.0 (the "License");
 * you may not use this file except in compliance with the License.
 * You may obtain a copy of the License at
 *
 *     http://www.apache.org/licenses/LICENSE-2.0
 *
 * Unless required by applicable law or agreed to in writing, software
 * distributed under the License is distributed on an "AS IS" BASIS,
 * WITHOUT WARRANTIES OR CONDITIONS OF ANY KIND, either express or implied.
 * See the License for the specific language governing permissions and
 * limitations under the License.
 */

package uk.gov.hmrc.gform.models

import play.api.i18n.Messages
import play.api.mvc.{ Request, Result }
import play.api.mvc.Results.Ok
import play.twirl.api.Html

import scala.concurrent.Future
import scala.concurrent.ExecutionContext.Implicits.global
import uk.gov.hmrc.gform.service.{PrepopService, RepeatingComponentService}
import uk.gov.hmrc.play.frontend.auth.AuthContext
import uk.gov.hmrc.play.http.HeaderCarrier
import uk.gov.hmrc.gform.models.components._
import uk.gov.hmrc.gform.models.form.FormId
import uk.gov.hmrc.gform.models.helpers.Fields
import uk.gov.hmrc.gform.models.helpers.Javascript.fieldJavascript
import uk.gov.hmrc.gform.models.helpers.DateHelperFunctions._
import org.intellij.markdown.flavours.gfm.GFMFlavourDescriptor
import org.intellij.markdown.html.HtmlGenerator
import org.intellij.markdown.parser.MarkdownParser

case class PageForRender(curr: Int, sectionTitle: String, hiddenFieldsSnippets: List[Html], snippets: List[Html], javascripts: String)

object PageForRender {
  def apply(
    curr: Int,
    fieldData: Map[FieldId, Seq[String]],
    formTemplate: FormTemplate,
    section: Section,
<<<<<<< HEAD
    f: Option[FieldValue => Option[FormFieldValidationResult]],
    repeatService: RepeatingComponentService)(implicit authContext: AuthContext, hc: HeaderCarrier): Future[PageForRender] = {

    val hiddenTemplateFields = formTemplate.sections.filterNot(_ == section).flatMap(_.atomicFields(repeatService))

    val hiddenSnippets = Fields.toFormField(fieldData, hiddenTemplateFields, repeatService).map(
      formField => uk.gov.hmrc.gform.views.html.hidden_field(formField)
    )

    val okF: FieldValue => Option[FormFieldValidationResult] = Fields.okValues(fieldData, section.atomicFields(repeatService), repeatService)

    def htmlFor(topFieldValue: FieldValue, instance: Int): Future[Html] = {
      val fieldValue = adjustIdForRepeatingGroups(topFieldValue, instance)
      fieldValue.`type` match {
        case grpFld@Group(fvs, orientation, _, _, _, _) => {

          def fireHtmlGeneration(count: Int) = (0 until count).flatMap { count =>
            if(count == 0) {
              fvs.map(fv => htmlFor(fv, count))
            } else {
              Future.successful(Html(s"""<div><legend class="h3-heading">${grpFld.repeatLabel.getOrElse("")}</legend>""")) +:
                fvs.map(fv => htmlFor(fv, count)) :+
                Future.successful(Html("</div>"))
            }
          }.toList

          for {
            count <- repeatService.getValidatedRepeatingCount(fieldValue, grpFld)
            lhtml <- Future.sequence(fireHtmlGeneration(count))
          } yield uk.gov.hmrc.gform.views.html.group(fieldValue, grpFld, lhtml, orientation)
=======
    f: Option[FieldValue => Option[FormFieldValidationResult]]
  )(implicit authContext: AuthContext, hc: HeaderCarrier): Future[PageForRender] = {

    val hiddenTemplateFields = formTemplate.sections.filterNot(_ == section).flatMap(_.fields)

    val hiddenSnippets = Fields.toFormField(fieldData, hiddenTemplateFields).map(formField => uk.gov.hmrc.gform.views.html.hidden_field(formField))

    val okF: FieldValue => Option[FormFieldValidationResult] = Fields.okValues(fieldData, section.atomicFields)

    def htmlFor(fieldValue: FieldValue): Future[Html] = fieldValue.`type` match {
      case Group(fvs, orientation) => {
        val listofeventualhtmls: List[Future[Html]] = fvs.map {
          case (fv: FieldValue) => htmlFor(fv)
>>>>>>> c11ffb69
        }
        case Date(_, offset, dateValue) =>
          val prepopValues = dateValue.map(DateExpr.fromDateValue).map(withOffset(offset, _))
          Future.successful(uk.gov.hmrc.gform.views.html.field_template_date(fieldValue, f.getOrElse(okF)(fieldValue), prepopValues))

        case Address(international) =>
          Future.successful(uk.gov.hmrc.gform.views.html.field_template_address(international, fieldValue, f.getOrElse(okF)(fieldValue)))

<<<<<<< HEAD
        case t@Text(expr, _) =>
          val prepopValueF = fieldData.get(fieldValue.id) match {
            case None => PrepopService.prepopData(expr, formTemplate.formTypeId)
            case _ => Future.successful("") // Don't prepop something we already submitted
          }
          prepopValueF.map(prepopValue => uk.gov.hmrc.gform.views.html.field_template_text(fieldValue, t, prepopValue, f.getOrElse(okF)(fieldValue)))
=======
      case t @ Text(expr, _) =>
        val prepopValueF = fieldData.get(fieldValue.id) match {
          case None => PrepopService.prepopData(expr, formTemplate.formTypeId)
          case _ => Future.successful("") // Don't prepop something we already submitted
        }
        prepopValueF.map(prepopValue => uk.gov.hmrc.gform.views.html.field_template_text(fieldValue, t, prepopValue, f.getOrElse(okF)(fieldValue)))

      case Choice(choice, options, orientation, selections, optionalHelpText) =>
        val prepopValues = fieldData.get(fieldValue.id) match {
          case None => selections.map(_.toString).toSet
          case Some(_) => Set.empty[String] // Don't prepop something we already submitted
        }
>>>>>>> c11ffb69

        case Choice(choice, options, orientation, selections, optionalHelpText) =>
          val prepopValues = fieldData.get(fieldValue.id) match {
            case None => selections.map(_.toString).toSet
            case Some(_) => Set.empty[String] // Don't prepop something we already submitted
          }

          val snippet =
            choice match {
              case Radio | YesNo => uk.gov.hmrc.gform.views.html.choice("radio", fieldValue, options, orientation, prepopValues, f.getOrElse(okF)(fieldValue), optionalHelpText)
              case Checkbox => uk.gov.hmrc.gform.views.html.choice("checkbox", fieldValue, options, orientation, prepopValues, f.getOrElse(okF)(fieldValue), optionalHelpText)
              case Inline => uk.gov.hmrc.gform.views.html.choiceInline(fieldValue, options, prepopValues, f.getOrElse(okF)(fieldValue), optionalHelpText)
            }

          Future.successful(snippet)

        case FileUpload() => Future.successful(uk.gov.hmrc.gform.views.html.file_upload(fieldValue))
        case InformationMessage(infoType, infoText) =>
          val flavour = new GFMFlavourDescriptor
          val parsedTree = new MarkdownParser(flavour).buildMarkdownTreeFromString(infoText)
          val parsedMarkdownText = new HtmlGenerator(infoText, parsedTree, flavour, false).generateHtml
          Future.successful(uk.gov.hmrc.gform.views.html.field_template_info(fieldValue, infoType, Html(parsedMarkdownText)))
      }
    }

    def adjustIdForRepeatingGroups(fieldValue: FieldValue, instance: Int) = {
      if (instance == 0) {
        fieldValue
      } else {
        fieldValue.copy(id = repeatService.buildRepeatingId(fieldValue, instance))
      }
    }

    val snippetsF: List[Future[Html]] = {
      val sectionFields: List[FieldValue] = section.fields
      sectionFields.map {
        case (fv: FieldValue) => htmlFor(fv, 0)
      }
    }
    Future.sequence(snippetsF).map(snippets => PageForRender(curr, section.title, hiddenSnippets, snippets, fieldJavascript(
      formTemplate.sections.flatMap(_.atomicFields(repeatService)))))
  }
}

case class Page(prev: Int, curr: Int, next: Int, section: Section, formTemplate: FormTemplate, repeatService: RepeatingComponentService) {

<<<<<<< HEAD
  def pageForRender(fieldData: Map[FieldId, Seq[String]], f: Option[FieldValue => Option[FormFieldValidationResult]])(implicit authContext: AuthContext, hc: HeaderCarrier) : Future[PageForRender] =
    PageForRender(curr, fieldData, formTemplate, section, f, repeatService)
=======
  def pageForRender(fieldData: Map[FieldId, Seq[String]], f: Option[FieldValue => Option[FormFieldValidationResult]])(implicit authContext: AuthContext, hc: HeaderCarrier): Future[PageForRender] =
    PageForRender(curr, fieldData, formTemplate, section, f)
>>>>>>> c11ffb69

  def renderPage(fieldData: Map[FieldId, Seq[String]], formId: Option[FormId], f: Option[FieldValue => Option[FormFieldValidationResult]])(implicit request: Request[_], messages: Messages, authContext: AuthContext, hc: HeaderCarrier): Future[Result] = {
    pageForRender(fieldData, f).map(page => Ok(uk.gov.hmrc.gform.views.html.form(formTemplate, page, formId)))
  }

}

object Page {
  def apply(currentPage: Int, formTemplate: FormTemplate, repeatService: RepeatingComponentService): Page = {
    val lastPage = formTemplate.sections.size - 1

    val curr = currentPage match {
      case x if x <= 0 => 0
      case x if x >= lastPage => lastPage
      case _ => currentPage
    }

    val section = formTemplate.sections(curr)

    Page(Math.max(0, curr - 1), curr, Math.min(lastPage, curr + 1), section, formTemplate, repeatService)
  }
}<|MERGE_RESOLUTION|>--- conflicted
+++ resolved
@@ -20,10 +20,9 @@
 import play.api.mvc.{ Request, Result }
 import play.api.mvc.Results.Ok
 import play.twirl.api.Html
-
 import scala.concurrent.Future
 import scala.concurrent.ExecutionContext.Implicits.global
-import uk.gov.hmrc.gform.service.{PrepopService, RepeatingComponentService}
+import uk.gov.hmrc.gform.service.{ PrepopService, RepeatingComponentService }
 import uk.gov.hmrc.play.frontend.auth.AuthContext
 import uk.gov.hmrc.play.http.HeaderCarrier
 import uk.gov.hmrc.gform.models.components._
@@ -43,9 +42,9 @@
     fieldData: Map[FieldId, Seq[String]],
     formTemplate: FormTemplate,
     section: Section,
-<<<<<<< HEAD
     f: Option[FieldValue => Option[FormFieldValidationResult]],
-    repeatService: RepeatingComponentService)(implicit authContext: AuthContext, hc: HeaderCarrier): Future[PageForRender] = {
+    repeatService: RepeatingComponentService
+  )(implicit authContext: AuthContext, hc: HeaderCarrier): Future[PageForRender] = {
 
     val hiddenTemplateFields = formTemplate.sections.filterNot(_ == section).flatMap(_.atomicFields(repeatService))
 
@@ -58,10 +57,10 @@
     def htmlFor(topFieldValue: FieldValue, instance: Int): Future[Html] = {
       val fieldValue = adjustIdForRepeatingGroups(topFieldValue, instance)
       fieldValue.`type` match {
-        case grpFld@Group(fvs, orientation, _, _, _, _) => {
+        case grpFld @ Group(fvs, orientation, _, _, _, _) => {
 
           def fireHtmlGeneration(count: Int) = (0 until count).flatMap { count =>
-            if(count == 0) {
+            if (count == 0) {
               fvs.map(fv => htmlFor(fv, count))
             } else {
               Future.successful(Html(s"""<div><legend class="h3-heading">${grpFld.repeatLabel.getOrElse("")}</legend>""")) +:
@@ -74,21 +73,6 @@
             count <- repeatService.getValidatedRepeatingCount(fieldValue, grpFld)
             lhtml <- Future.sequence(fireHtmlGeneration(count))
           } yield uk.gov.hmrc.gform.views.html.group(fieldValue, grpFld, lhtml, orientation)
-=======
-    f: Option[FieldValue => Option[FormFieldValidationResult]]
-  )(implicit authContext: AuthContext, hc: HeaderCarrier): Future[PageForRender] = {
-
-    val hiddenTemplateFields = formTemplate.sections.filterNot(_ == section).flatMap(_.fields)
-
-    val hiddenSnippets = Fields.toFormField(fieldData, hiddenTemplateFields).map(formField => uk.gov.hmrc.gform.views.html.hidden_field(formField))
-
-    val okF: FieldValue => Option[FormFieldValidationResult] = Fields.okValues(fieldData, section.atomicFields)
-
-    def htmlFor(fieldValue: FieldValue): Future[Html] = fieldValue.`type` match {
-      case Group(fvs, orientation) => {
-        val listofeventualhtmls: List[Future[Html]] = fvs.map {
-          case (fv: FieldValue) => htmlFor(fv)
->>>>>>> c11ffb69
         }
         case Date(_, offset, dateValue) =>
           val prepopValues = dateValue.map(DateExpr.fromDateValue).map(withOffset(offset, _))
@@ -97,27 +81,12 @@
         case Address(international) =>
           Future.successful(uk.gov.hmrc.gform.views.html.field_template_address(international, fieldValue, f.getOrElse(okF)(fieldValue)))
 
-<<<<<<< HEAD
-        case t@Text(expr, _) =>
+        case t @ Text(expr, _) =>
           val prepopValueF = fieldData.get(fieldValue.id) match {
             case None => PrepopService.prepopData(expr, formTemplate.formTypeId)
             case _ => Future.successful("") // Don't prepop something we already submitted
           }
           prepopValueF.map(prepopValue => uk.gov.hmrc.gform.views.html.field_template_text(fieldValue, t, prepopValue, f.getOrElse(okF)(fieldValue)))
-=======
-      case t @ Text(expr, _) =>
-        val prepopValueF = fieldData.get(fieldValue.id) match {
-          case None => PrepopService.prepopData(expr, formTemplate.formTypeId)
-          case _ => Future.successful("") // Don't prepop something we already submitted
-        }
-        prepopValueF.map(prepopValue => uk.gov.hmrc.gform.views.html.field_template_text(fieldValue, t, prepopValue, f.getOrElse(okF)(fieldValue)))
-
-      case Choice(choice, options, orientation, selections, optionalHelpText) =>
-        val prepopValues = fieldData.get(fieldValue.id) match {
-          case None => selections.map(_.toString).toSet
-          case Some(_) => Set.empty[String] // Don't prepop something we already submitted
-        }
->>>>>>> c11ffb69
 
         case Choice(choice, options, orientation, selections, optionalHelpText) =>
           val prepopValues = fieldData.get(fieldValue.id) match {
@@ -158,19 +127,15 @@
       }
     }
     Future.sequence(snippetsF).map(snippets => PageForRender(curr, section.title, hiddenSnippets, snippets, fieldJavascript(
-      formTemplate.sections.flatMap(_.atomicFields(repeatService)))))
+      formTemplate.sections.flatMap(_.atomicFields(repeatService))
+    )))
   }
 }
 
 case class Page(prev: Int, curr: Int, next: Int, section: Section, formTemplate: FormTemplate, repeatService: RepeatingComponentService) {
 
-<<<<<<< HEAD
-  def pageForRender(fieldData: Map[FieldId, Seq[String]], f: Option[FieldValue => Option[FormFieldValidationResult]])(implicit authContext: AuthContext, hc: HeaderCarrier) : Future[PageForRender] =
+  def pageForRender(fieldData: Map[FieldId, Seq[String]], f: Option[FieldValue => Option[FormFieldValidationResult]])(implicit authContext: AuthContext, hc: HeaderCarrier): Future[PageForRender] =
     PageForRender(curr, fieldData, formTemplate, section, f, repeatService)
-=======
-  def pageForRender(fieldData: Map[FieldId, Seq[String]], f: Option[FieldValue => Option[FormFieldValidationResult]])(implicit authContext: AuthContext, hc: HeaderCarrier): Future[PageForRender] =
-    PageForRender(curr, fieldData, formTemplate, section, f)
->>>>>>> c11ffb69
 
   def renderPage(fieldData: Map[FieldId, Seq[String]], formId: Option[FormId], f: Option[FieldValue => Option[FormFieldValidationResult]])(implicit request: Request[_], messages: Messages, authContext: AuthContext, hc: HeaderCarrier): Future[Result] = {
     pageForRender(fieldData, f).map(page => Ok(uk.gov.hmrc.gform.views.html.form(formTemplate, page, formId)))
