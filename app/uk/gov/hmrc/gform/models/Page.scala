/*
 * Copyright 2017 HM Revenue & Customs
 *
 * Licensed under the Apache License, Version 2.0 (the "License");
 * you may not use this file except in compliance with the License.
 * You may obtain a copy of the License at
 *
 *     http://www.apache.org/licenses/LICENSE-2.0
 *
 * Unless required by applicable law or agreed to in writing, software
 * distributed under the License is distributed on an "AS IS" BASIS,
 * WITHOUT WARRANTIES OR CONDITIONS OF ANY KIND, either express or implied.
 * See the License for the specific language governing permissions and
 * limitations under the License.
 */

package uk.gov.hmrc.gform.models

import org.intellij.markdown.flavours.gfm.GFMFlavourDescriptor
import org.intellij.markdown.html.HtmlGenerator
import org.intellij.markdown.parser.MarkdownParser
import play.api.i18n.Messages
import play.api.mvc.Results.Ok
import play.api.mvc.{ Request, Result }
import play.twirl.api.Html
import scala.concurrent.Future
import scala.concurrent.ExecutionContext.Implicits.global
import uk.gov.hmrc.gform.service.{ PrepopService, RepeatingComponentService }
import uk.gov.hmrc.play.frontend.auth.AuthContext
import uk.gov.hmrc.play.http.HeaderCarrier
import uk.gov.hmrc.gform.gformbackend.model.{ FormId, FormTemplate }
import uk.gov.hmrc.gform.models.components._
import uk.gov.hmrc.gform.models.helpers.DateHelperFunctions._
import uk.gov.hmrc.gform.models.helpers.Fields
import uk.gov.hmrc.gform.models.helpers.Javascript.fieldJavascript
import uk.gov.hmrc.gform.service.PrepopService
import uk.gov.hmrc.play.frontend.auth.AuthContext
import uk.gov.hmrc.play.http.HeaderCarrier

import scala.concurrent.ExecutionContext.Implicits.global
import scala.concurrent.Future

case class PageForRender(curr: Int, sectionTitle: String, hiddenFieldsSnippets: List[Html], snippets: List[Html], javascripts: String)

object PageForRender {
  def apply(
    curr: Int,
    fieldData: Map[FieldId, Seq[String]],
    formTemplate: FormTemplate,
    section: Section,
<<<<<<< HEAD
    f: Option[FieldValue => Option[FormFieldValidationResult]],
    repeatService: RepeatingComponentService
  )(implicit authContext: AuthContext, hc: HeaderCarrier): Future[PageForRender] = {

    val hiddenTemplateFields = formTemplate.sections.filterNot(_ == section).flatMap(_.atomicFields(repeatService))

    val hiddenSnippets = Fields.toFormField(fieldData, hiddenTemplateFields, repeatService).map(
      formField => uk.gov.hmrc.gform.views.html.hidden_field(formField)
    )

    val okF: FieldValue => Option[FormFieldValidationResult] = Fields.okValues(fieldData, section.atomicFields(repeatService), repeatService)

    def htmlFor(topFieldValue: FieldValue, instance: Int): Future[Html] = {
      val fieldValue = adjustIdForRepeatingGroups(topFieldValue, instance)
      fieldValue.`type` match {
        case grpFld @ Group(fvs, orientation, _, _, _, _) => {

          def fireHtmlGeneration(count: Int) = (0 until count).flatMap { count =>
            if (count == 0) {
              fvs.map(fv => htmlFor(fv, count))
            } else {
              Future.successful(Html(s"""<div><legend class="h3-heading">${grpFld.repeatLabel.getOrElse("")}</legend>""")) +:
                fvs.map(fv => htmlFor(fv, count)) :+
                Future.successful(Html("</div>"))
            }
          }.toList

          for {
            (count, limitReached) <- repeatService.getCountAndTestIfLimitReached(fieldValue, grpFld)
            lhtml <- Future.sequence(fireHtmlGeneration(count))
          } yield uk.gov.hmrc.gform.views.html.group(fieldValue, grpFld, lhtml, orientation, limitReached)
        }
        case Date(_, offset, dateValue) =>
          val prepopValues = dateValue.map(DateExpr.fromDateValue).map(withOffset(offset, _))
          Future.successful(uk.gov.hmrc.gform.views.html.field_template_date(fieldValue, f.getOrElse(okF)(fieldValue), prepopValues))

        case Address(international) =>
          Future.successful(uk.gov.hmrc.gform.views.html.field_template_address(international, fieldValue, f.getOrElse(okF)(fieldValue), instance))

        case t @ Text(expr, _) =>
          val prepopValueF = fieldData.get(fieldValue.id) match {
            case None => PrepopService.prepopData(expr, formTemplate.formTypeId)
            case _ => Future.successful("") // Don't prepop something we already submitted
          }
          prepopValueF.map { prepopValue =>
            uk.gov.hmrc.gform.views.html.field_template_text(fieldValue, t, prepopValue, f.getOrElse(okF)(fieldValue))
          }

        case Choice(choice, options, orientation, selections, optionalHelpText) =>
          val prepopValues = fieldData.get(fieldValue.id) match {
            case None => selections.map(_.toString).toSet
            case Some(_) => Set.empty[String] // Don't prepop something we already submitted
          }

          val snippet =
            choice match {
              case Radio | YesNo => uk.gov.hmrc.gform.views.html.choice("radio", fieldValue, options, orientation, prepopValues, f.getOrElse(okF)(fieldValue), optionalHelpText)
              case Checkbox => uk.gov.hmrc.gform.views.html.choice("checkbox", fieldValue, options, orientation, prepopValues, f.getOrElse(okF)(fieldValue), optionalHelpText)
              case Inline => uk.gov.hmrc.gform.views.html.choiceInline(fieldValue, options, prepopValues, f.getOrElse(okF)(fieldValue), optionalHelpText)
            }

          Future.successful(snippet)

        case FileUpload() => Future.successful(uk.gov.hmrc.gform.views.html.file_upload(fieldValue))
        case InformationMessage(infoType, infoText) =>
          val flavour = new GFMFlavourDescriptor
          val parsedTree = new MarkdownParser(flavour).buildMarkdownTreeFromString(infoText)
          val parsedMarkdownText = new HtmlGenerator(infoText, parsedTree, flavour, false).generateHtml
          Future.successful(uk.gov.hmrc.gform.views.html.field_template_info(fieldValue, infoType, Html(parsedMarkdownText)))
      }
    }

    def adjustIdForRepeatingGroups(fieldValue: FieldValue, instance: Int) = {
      if (instance == 0) {
        fieldValue
      } else {
        fieldValue.copy(id = repeatService.buildRepeatingId(fieldValue, instance))
      }
    }

    val snippetsF: List[Future[Html]] = {
      val sectionFields: List[FieldValue] = section.fields
      sectionFields.map {
        case (fv: FieldValue) => htmlFor(fv, 0)
      }
    }
    Future.sequence(snippetsF).map(snippets =>
      PageForRender(
        curr, section.title, hiddenSnippets, snippets,
        fieldJavascript(formTemplate.sections.flatMap(_.atomicFields(repeatService)))
      ))
  }
=======
    f: Option[FieldValue => Option[FormFieldValidationResult]]
  )(implicit authContext: AuthContext, hc: HeaderCarrier): Future[PageForRender] = new PageShader(curr, fieldData, formTemplate, section, f).render()

>>>>>>> 39bf2b96
}

case class Page(prev: Int, curr: Int, next: Int, section: Section, formTemplate: FormTemplate, repeatService: RepeatingComponentService) {

  def pageForRender(fieldData: Map[FieldId, Seq[String]], f: Option[FieldValue => Option[FormFieldValidationResult]])(implicit authContext: AuthContext, hc: HeaderCarrier): Future[PageForRender] =
    PageForRender(curr, fieldData, formTemplate, section, f, repeatService)

  def renderPage(fieldData: Map[FieldId, Seq[String]], formId: Option[FormId], f: Option[FieldValue => Option[FormFieldValidationResult]])(implicit request: Request[_], messages: Messages, authContext: AuthContext, hc: HeaderCarrier): Future[Result] = {
    pageForRender(fieldData, f).map(page => Ok(uk.gov.hmrc.gform.views.html.form(formTemplate, page, formId)))
  }

}

object Page {
  def apply(currentPage: Int, formTemplate: FormTemplate, repeatService: RepeatingComponentService): Page = {
    val lastPage = formTemplate.sections.size - 1

    val curr = currentPage match {
      case x if x <= 0 => 0
      case x if x >= lastPage => lastPage
      case _ => currentPage
    }

    val section = formTemplate.sections(curr)

    Page(Math.max(0, curr - 1), curr, Math.min(lastPage, curr + 1), section, formTemplate, repeatService)
  }
}<|MERGE_RESOLUTION|>--- conflicted
+++ resolved
@@ -16,24 +16,13 @@
 
 package uk.gov.hmrc.gform.models
 
-import org.intellij.markdown.flavours.gfm.GFMFlavourDescriptor
-import org.intellij.markdown.html.HtmlGenerator
-import org.intellij.markdown.parser.MarkdownParser
 import play.api.i18n.Messages
 import play.api.mvc.Results.Ok
 import play.api.mvc.{ Request, Result }
 import play.twirl.api.Html
-import scala.concurrent.Future
-import scala.concurrent.ExecutionContext.Implicits.global
-import uk.gov.hmrc.gform.service.{ PrepopService, RepeatingComponentService }
-import uk.gov.hmrc.play.frontend.auth.AuthContext
-import uk.gov.hmrc.play.http.HeaderCarrier
 import uk.gov.hmrc.gform.gformbackend.model.{ FormId, FormTemplate }
 import uk.gov.hmrc.gform.models.components._
-import uk.gov.hmrc.gform.models.helpers.DateHelperFunctions._
-import uk.gov.hmrc.gform.models.helpers.Fields
-import uk.gov.hmrc.gform.models.helpers.Javascript.fieldJavascript
-import uk.gov.hmrc.gform.service.PrepopService
+import uk.gov.hmrc.gform.service.RepeatingComponentService
 import uk.gov.hmrc.play.frontend.auth.AuthContext
 import uk.gov.hmrc.play.http.HeaderCarrier
 
@@ -48,104 +37,10 @@
     fieldData: Map[FieldId, Seq[String]],
     formTemplate: FormTemplate,
     section: Section,
-<<<<<<< HEAD
     f: Option[FieldValue => Option[FormFieldValidationResult]],
     repeatService: RepeatingComponentService
-  )(implicit authContext: AuthContext, hc: HeaderCarrier): Future[PageForRender] = {
+  )(implicit authContext: AuthContext, hc: HeaderCarrier): Future[PageForRender] = new PageShader(curr, fieldData, formTemplate, section, f, repeatService).render()
 
-    val hiddenTemplateFields = formTemplate.sections.filterNot(_ == section).flatMap(_.atomicFields(repeatService))
-
-    val hiddenSnippets = Fields.toFormField(fieldData, hiddenTemplateFields, repeatService).map(
-      formField => uk.gov.hmrc.gform.views.html.hidden_field(formField)
-    )
-
-    val okF: FieldValue => Option[FormFieldValidationResult] = Fields.okValues(fieldData, section.atomicFields(repeatService), repeatService)
-
-    def htmlFor(topFieldValue: FieldValue, instance: Int): Future[Html] = {
-      val fieldValue = adjustIdForRepeatingGroups(topFieldValue, instance)
-      fieldValue.`type` match {
-        case grpFld @ Group(fvs, orientation, _, _, _, _) => {
-
-          def fireHtmlGeneration(count: Int) = (0 until count).flatMap { count =>
-            if (count == 0) {
-              fvs.map(fv => htmlFor(fv, count))
-            } else {
-              Future.successful(Html(s"""<div><legend class="h3-heading">${grpFld.repeatLabel.getOrElse("")}</legend>""")) +:
-                fvs.map(fv => htmlFor(fv, count)) :+
-                Future.successful(Html("</div>"))
-            }
-          }.toList
-
-          for {
-            (count, limitReached) <- repeatService.getCountAndTestIfLimitReached(fieldValue, grpFld)
-            lhtml <- Future.sequence(fireHtmlGeneration(count))
-          } yield uk.gov.hmrc.gform.views.html.group(fieldValue, grpFld, lhtml, orientation, limitReached)
-        }
-        case Date(_, offset, dateValue) =>
-          val prepopValues = dateValue.map(DateExpr.fromDateValue).map(withOffset(offset, _))
-          Future.successful(uk.gov.hmrc.gform.views.html.field_template_date(fieldValue, f.getOrElse(okF)(fieldValue), prepopValues))
-
-        case Address(international) =>
-          Future.successful(uk.gov.hmrc.gform.views.html.field_template_address(international, fieldValue, f.getOrElse(okF)(fieldValue), instance))
-
-        case t @ Text(expr, _) =>
-          val prepopValueF = fieldData.get(fieldValue.id) match {
-            case None => PrepopService.prepopData(expr, formTemplate.formTypeId)
-            case _ => Future.successful("") // Don't prepop something we already submitted
-          }
-          prepopValueF.map { prepopValue =>
-            uk.gov.hmrc.gform.views.html.field_template_text(fieldValue, t, prepopValue, f.getOrElse(okF)(fieldValue))
-          }
-
-        case Choice(choice, options, orientation, selections, optionalHelpText) =>
-          val prepopValues = fieldData.get(fieldValue.id) match {
-            case None => selections.map(_.toString).toSet
-            case Some(_) => Set.empty[String] // Don't prepop something we already submitted
-          }
-
-          val snippet =
-            choice match {
-              case Radio | YesNo => uk.gov.hmrc.gform.views.html.choice("radio", fieldValue, options, orientation, prepopValues, f.getOrElse(okF)(fieldValue), optionalHelpText)
-              case Checkbox => uk.gov.hmrc.gform.views.html.choice("checkbox", fieldValue, options, orientation, prepopValues, f.getOrElse(okF)(fieldValue), optionalHelpText)
-              case Inline => uk.gov.hmrc.gform.views.html.choiceInline(fieldValue, options, prepopValues, f.getOrElse(okF)(fieldValue), optionalHelpText)
-            }
-
-          Future.successful(snippet)
-
-        case FileUpload() => Future.successful(uk.gov.hmrc.gform.views.html.file_upload(fieldValue))
-        case InformationMessage(infoType, infoText) =>
-          val flavour = new GFMFlavourDescriptor
-          val parsedTree = new MarkdownParser(flavour).buildMarkdownTreeFromString(infoText)
-          val parsedMarkdownText = new HtmlGenerator(infoText, parsedTree, flavour, false).generateHtml
-          Future.successful(uk.gov.hmrc.gform.views.html.field_template_info(fieldValue, infoType, Html(parsedMarkdownText)))
-      }
-    }
-
-    def adjustIdForRepeatingGroups(fieldValue: FieldValue, instance: Int) = {
-      if (instance == 0) {
-        fieldValue
-      } else {
-        fieldValue.copy(id = repeatService.buildRepeatingId(fieldValue, instance))
-      }
-    }
-
-    val snippetsF: List[Future[Html]] = {
-      val sectionFields: List[FieldValue] = section.fields
-      sectionFields.map {
-        case (fv: FieldValue) => htmlFor(fv, 0)
-      }
-    }
-    Future.sequence(snippetsF).map(snippets =>
-      PageForRender(
-        curr, section.title, hiddenSnippets, snippets,
-        fieldJavascript(formTemplate.sections.flatMap(_.atomicFields(repeatService)))
-      ))
-  }
-=======
-    f: Option[FieldValue => Option[FormFieldValidationResult]]
-  )(implicit authContext: AuthContext, hc: HeaderCarrier): Future[PageForRender] = new PageShader(curr, fieldData, formTemplate, section, f).render()
-
->>>>>>> 39bf2b96
 }
 
 case class Page(prev: Int, curr: Int, next: Int, section: Section, formTemplate: FormTemplate, repeatService: RepeatingComponentService) {
