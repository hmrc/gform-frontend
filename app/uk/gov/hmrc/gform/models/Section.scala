--- conflicted
+++ resolved
@@ -17,13 +17,9 @@
 package uk.gov.hmrc.gform.models
 
 import play.api.libs.json.Json
-<<<<<<< HEAD
-import uk.gov.hmrc.gform.models.components.{FieldId, FieldValue, Group}
+import uk.gov.hmrc.gform.models.components.{ FieldValue, Group }
 import uk.gov.hmrc.gform.service.RepeatingComponentService
 import uk.gov.hmrc.play.http.HeaderCarrier
-=======
-import uk.gov.hmrc.gform.models.components.{ ComponentType, FieldValue, Group }
->>>>>>> c11ffb69
 
 case class Section(
     title: String,
@@ -37,7 +33,7 @@
     def atomicFields(fields: List[FieldValue]): List[FieldValue] = {
       fields.flatMap {
         case (fv: FieldValue) => fv.`type` match {
-          case groupField@Group(_, _, _, _, _, _) =>
+          case groupField @ Group(_, _, _, _, _, _) =>
             atomicFields(repeatService.getAllFieldsInGroup(fv, groupField))
           case _ => List(fv)
         }
