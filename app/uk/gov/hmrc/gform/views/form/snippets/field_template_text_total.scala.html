@*
 * Copyright 2018 HM Revenue & Customs
 *
 * Licensed under the Apache License, Version 2.0 (the "License");
 * you may not use this file except in compliance with the License.
 * You may obtain a copy of the License at
 *
 *     http://www.apache.org/licenses/LICENSE-2.0
 *
 * Unless required by applicable law or agreed to in writing, software
 * distributed under the License is distributed on an "AS IS" BASIS,
 * WITHOUT WARRANTIES OR CONDITIONS OF ANY KIND, either express or implied.
 * See the License for the specific language governing permissions and
 * limitations under the License.
 *@

@import uk.gov.hmrc.gform.sharedmodel.form._
@import uk.gov.hmrc.gform.sharedmodel.formtemplate._
@import uk.gov.hmrc.play.views.html.helpers._
@import uk.gov.hmrc.gform.gform.FormRender
@import uk.gov.hmrc.gform.ops.FormComponentOps
@import uk.gov.hmrc.gform.sharedmodel.LabelHelper
@import uk.gov.hmrc.gform.sharedmodel.formtemplate.Text
@import uk.gov.hmrc.gform.sharedmodel.formtemplate.FormComponent
@import uk.gov.hmrc.gform.validation.{FormFieldValidationResult, ValidationUtil}
@import uk.gov.hmrc.gform.views.html._
@import uk.gov.hmrc.gform.views.summary.TextFormatter
@import java.text.NumberFormat
@import uk.gov.hmrc.gform.commons.BigDecimalUtil.toBigDecimalDefault
@import uk.gov.hmrc.gform.commons.NumberFormatUtil.formatCurrency
@import uk.gov.hmrc.gform.validation.{FormFieldValidationResult, ValidationUtil}
<<<<<<< HEAD
@(fieldValue: FormComponent, text: Text, prepop: String, validationResult: Option[FormFieldValidationResult], index: Int, sectionTitle: String)
@validatedValue = @{validationResult.flatMap(_.getCurrentValue).getOrElse(prepop)}
@validatedSterling = @{
    val currentSter = toBigDecimalDefault(validatedValue)
    formatCurrency.format(currentSter)
}
=======
@(fieldValue: FormComponent, text: Text, prepop: Option[String], validationResult: Option[FormFieldValidationResult], index: Int, sectionTitle: String)
>>>>>>> 03933439

<div class="form-group @if(validationResult.map(_.isOk).contains(false)) {form-group-error}">
    @{
        val map: Map[String, Set[String]] = validationResult.map(x => ValidationUtil.renderErrors("", x)).getOrElse(Map.empty)
        val errors: Set[String] = ValidationUtil.printErrors(map)

        errors.map(e => errorInline(e, e, Seq("error-message")))
    }

    <div class="grid-row">
        <div class="column-half">
            <span class="heading-small">
              @if(localisation(LabelHelper.buildRepeatingLabel(fieldValue, index)).nonEmpty) {
                  @localisation(LabelHelper.buildRepeatingLabel(fieldValue, index))
              } else {
                @(fieldValue.label)
              }
            </span>
        </div>

        <div class="column-half text--right">
            <span class="heading-small">
                <span id="@{fieldValue.id}-total">
<<<<<<< HEAD
                    @if(fieldValue.isSterling){
                        @validatedSterling
                    } else {
                        @validatedValue
                    }
=======
                  @prepop.orElse(validationResult.flatMap(_.getCurrentValue)).getOrElse("")
>>>>>>> 03933439
                </span>
		@(hidden_field_populated(List(FormRender(fieldValue.id.value, fieldValue.id.value, prepop.getOrElse("")))))
                @if(!fieldValue.isSterling){@TextFormatter.appendUnit(text.constraint)}
            </span>
        </div>
    </div>

</div><|MERGE_RESOLUTION|>--- conflicted
+++ resolved
@@ -29,16 +29,13 @@
 @import uk.gov.hmrc.gform.commons.BigDecimalUtil.toBigDecimalDefault
 @import uk.gov.hmrc.gform.commons.NumberFormatUtil.formatCurrency
 @import uk.gov.hmrc.gform.validation.{FormFieldValidationResult, ValidationUtil}
-<<<<<<< HEAD
-@(fieldValue: FormComponent, text: Text, prepop: String, validationResult: Option[FormFieldValidationResult], index: Int, sectionTitle: String)
+@(fieldValue: FormComponent, text: Text, prepop: Option[String], validationResult: Option[FormFieldValidationResult], index: Int, sectionTitle: String)
 @validatedValue = @{validationResult.flatMap(_.getCurrentValue).getOrElse(prepop)}
 @validatedSterling = @{
     val currentSter = toBigDecimalDefault(validatedValue)
     formatCurrency.format(currentSter)
 }
-=======
-@(fieldValue: FormComponent, text: Text, prepop: Option[String], validationResult: Option[FormFieldValidationResult], index: Int, sectionTitle: String)
->>>>>>> 03933439
+
 
 <div class="form-group @if(validationResult.map(_.isOk).contains(false)) {form-group-error}">
     @{
@@ -62,15 +59,11 @@
         <div class="column-half text--right">
             <span class="heading-small">
                 <span id="@{fieldValue.id}-total">
-<<<<<<< HEAD
                     @if(fieldValue.isSterling){
                         @validatedSterling
                     } else {
                         @validatedValue
                     }
-=======
-                  @prepop.orElse(validationResult.flatMap(_.getCurrentValue)).getOrElse("")
->>>>>>> 03933439
                 </span>
 		@(hidden_field_populated(List(FormRender(fieldValue.id.value, fieldValue.id.value, prepop.getOrElse("")))))
                 @if(!fieldValue.isSterling){@TextFormatter.appendUnit(text.constraint)}
