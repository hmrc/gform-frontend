@import uk.gov.hmrc.gform.models.components.{DateExpr, FieldValue}
@import uk.gov.hmrc.gform.models.FormFieldValidationResult
@import uk.gov.hmrc.gform.models.ValidationUtil
@import uk.gov.hmrc.play.views.html.helpers._

@(fieldValue: FieldValue, validationResult: Option[FormFieldValidationResult], prepop: Option[DateExpr])

<<<<<<< HEAD
<div class="form-field-group @if(validationResult.map(_.isOk).contains(false)) { form-field-group--error }">
    <fieldset>
        <legend class="h3-heading">@{fieldValue.label}</legend>

        @if(fieldValue.helpText) {
        <div class="form-field--hint">@localisation(fieldValue.helpText.getOrElse(""))</div>
        }

        @errorInline(fieldValue.id.value, ValidationUtil.printErrors(validationResult.map(x => ValidationUtil.renderErrors("", x)).getOrElse(Map.empty)), Seq(""))


        <div class="form-date">
            <div class="form-group">
                <label class="form-label" for="@{fieldValue.id}.day">Day</label>

                <input type="text"
                       name="@{fieldValue.id}.day"
                       @if(!fieldValue.editable) { readonly="" }
                       id="@{fieldValue.id}.day"
                       value = "@validationResult.flatMap(_.getOptionalCurrentValue("day")).orElse(prepop.map(_.day)).getOrElse("")"
                       class="input--xxsmall" />
            </div>

            <div class="form-group">
                <label class="form-label" for="@{fieldValue.id}.month">Month</label>

                <input type="text"
                       name="@{fieldValue.id}.month"
                       @if(!fieldValue.editable) { readonly="" }
                       id="@{fieldValue.id}.month"
                       value = "@validationResult.flatMap(_.getOptionalCurrentValue("month")).orElse(prepop.map(_.month)).getOrElse("")"
                       class= "input--xxsmall" />
            </div>

            <div class="form-group form-group-year">
                <label class="form-label" for="@{fieldValue.id}.year">Year</label>

                <input type="text"
                       name="@{fieldValue.id}.year"
                       @if(!fieldValue.editable) { readonly="" }
                       id="@{fieldValue.id}.year"
                       value = "@validationResult.flatMap(_.getOptionalCurrentValue("year")).orElse(prepop.map(_.year)).getOrElse("")"
                       class="input--xsmall" />
=======
<div class="form-group">
    <div class="@if(validationResult.map(_.isOk).contains(false)) { form-field-group--error }">
        <fieldset>
            <legend class="h3-heading">@{fieldValue.label}</legend>

            @if(fieldValue.helpText) {
            <div class="form-field--hint">@localisation(fieldValue.helpText.getOrElse(""))</div>
            }

            @errorInline(fieldValue.id.value, validationResult.map(x => ValidationUtil.renderErrors("", x)).getOrElse(Map.empty).toString, Seq(""))


            <div class="form-date">
                <div class="form-group">
                    <label class="form-label" for="@{fieldValue.id}.day">Day</label>

                    <input type="text"
                           name="@{fieldValue.id}.day"
                           @if(!fieldValue.editable) { readonly="" }
                           id="@{fieldValue.id}.day"
                           value = "@validationResult.flatMap(_.getOptionalCurrentValue("day")).orElse(prepop.map(_.day)).getOrElse("")"
                           class="input--xxsmall" />
                </div>

                <div class="form-group">
                    <label class="form-label" for="@{fieldValue.id}.month">Month</label>

                    <input type="text"
                           name="@{fieldValue.id}.month"
                           @if(!fieldValue.editable) { readonly="" }
                           id="@{fieldValue.id}.month"
                           value = "@validationResult.flatMap(_.getOptionalCurrentValue("month")).orElse(prepop.map(_.month)).getOrElse("")"
                           class= "input--xxsmall" />
                </div>

                <div class="form-group form-group-year">
                    <label class="form-label" for="@{fieldValue.id}.year">Year</label>

                    <input type="text"
                           name="@{fieldValue.id}.year"
                           @if(!fieldValue.editable) { readonly="" }
                           id="@{fieldValue.id}.year"
                           value = "@validationResult.flatMap(_.getOptionalCurrentValue("year")).orElse(prepop.map(_.year)).getOrElse("")"
                           class="input--xsmall" />
                </div>
>>>>>>> 8bb35ce0
            </div>
        </fieldset>
    </div>
</div><|MERGE_RESOLUTION|>--- conflicted
+++ resolved
@@ -5,51 +5,6 @@
 
 @(fieldValue: FieldValue, validationResult: Option[FormFieldValidationResult], prepop: Option[DateExpr])
 
-<<<<<<< HEAD
-<div class="form-field-group @if(validationResult.map(_.isOk).contains(false)) { form-field-group--error }">
-    <fieldset>
-        <legend class="h3-heading">@{fieldValue.label}</legend>
-
-        @if(fieldValue.helpText) {
-        <div class="form-field--hint">@localisation(fieldValue.helpText.getOrElse(""))</div>
-        }
-
-        @errorInline(fieldValue.id.value, ValidationUtil.printErrors(validationResult.map(x => ValidationUtil.renderErrors("", x)).getOrElse(Map.empty)), Seq(""))
-
-
-        <div class="form-date">
-            <div class="form-group">
-                <label class="form-label" for="@{fieldValue.id}.day">Day</label>
-
-                <input type="text"
-                       name="@{fieldValue.id}.day"
-                       @if(!fieldValue.editable) { readonly="" }
-                       id="@{fieldValue.id}.day"
-                       value = "@validationResult.flatMap(_.getOptionalCurrentValue("day")).orElse(prepop.map(_.day)).getOrElse("")"
-                       class="input--xxsmall" />
-            </div>
-
-            <div class="form-group">
-                <label class="form-label" for="@{fieldValue.id}.month">Month</label>
-
-                <input type="text"
-                       name="@{fieldValue.id}.month"
-                       @if(!fieldValue.editable) { readonly="" }
-                       id="@{fieldValue.id}.month"
-                       value = "@validationResult.flatMap(_.getOptionalCurrentValue("month")).orElse(prepop.map(_.month)).getOrElse("")"
-                       class= "input--xxsmall" />
-            </div>
-
-            <div class="form-group form-group-year">
-                <label class="form-label" for="@{fieldValue.id}.year">Year</label>
-
-                <input type="text"
-                       name="@{fieldValue.id}.year"
-                       @if(!fieldValue.editable) { readonly="" }
-                       id="@{fieldValue.id}.year"
-                       value = "@validationResult.flatMap(_.getOptionalCurrentValue("year")).orElse(prepop.map(_.year)).getOrElse("")"
-                       class="input--xsmall" />
-=======
 <div class="form-group">
     <div class="@if(validationResult.map(_.isOk).contains(false)) { form-field-group--error }">
         <fieldset>
@@ -59,8 +14,7 @@
             <div class="form-field--hint">@localisation(fieldValue.helpText.getOrElse(""))</div>
             }
 
-            @errorInline(fieldValue.id.value, validationResult.map(x => ValidationUtil.renderErrors("", x)).getOrElse(Map.empty).toString, Seq(""))
-
+            @errorInline(fieldValue.id.value, ValidationUtil.printErrors(validationResult.map(x => ValidationUtil.renderErrors("", x)).getOrElse(Map.empty)), Seq(""))
 
             <div class="form-date">
                 <div class="form-group">
@@ -95,7 +49,6 @@
                            value = "@validationResult.flatMap(_.getOptionalCurrentValue("year")).orElse(prepop.map(_.year)).getOrElse("")"
                            class="input--xsmall" />
                 </div>
->>>>>>> 8bb35ce0
             </div>
         </fieldset>
     </div>
