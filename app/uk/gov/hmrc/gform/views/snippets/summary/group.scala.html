--- conflicted
+++ resolved
@@ -12,11 +12,7 @@
     </td>
 
     <td>
-<<<<<<< HEAD
-        @if(!fieldValue.presentationHint.map(_.filter(_==SummariseGroupAsGrid)).getOrElse(Nil).isEmpty) { to be rendered as grid... }
-=======
-        @if(fieldValue.presentationHint match { case Some(list) => list.contains(SummariseGroupAsGrid); case None => false}) { to be rendered as grid... }
->>>>>>> cfb89083
+      @if(!fieldValue.presentationHint.map(_.filter(_==SummariseGroupAsGrid)).getOrElse(Nil).isEmpty) { to be rendered as grid... }
       @{
          snippets
       }
