/*
 * Copyright 2017 HM Revenue & Customs
 *
 * Licensed under the Apache License, Version 2.0 (the "License");
 * you may not use this file except in compliance with the License.
 * You may obtain a copy of the License at
 *
 *     http://www.apache.org/licenses/LICENSE-2.0
 *
 * Unless required by applicable law or agreed to in writing, software
 * distributed under the License is distributed on an "AS IS" BASIS,
 * WITHOUT WARRANTIES OR CONDITIONS OF ANY KIND, either express or implied.
 * See the License for the specific language governing permissions and
 * limitations under the License.
 */

package uk.gov.hmrc.gform.controllers

import java.time.LocalDateTime
import java.time.format.DateTimeFormatter
import javax.inject.{ Inject, Singleton }

import uk.gov.hmrc.gform.service.SectionRenderingService
import uk.gov.hmrc.gform.sharedmodel.form.FormId
import uk.gov.hmrc.gform.sharedmodel.formtemplate.{ AckSection, Default }
import uk.gov.hmrc.play.frontend.controller.FrontendController

import scala.concurrent.Future

@Singleton
class AcknowledgementController @Inject() (controllersModule: ControllersModule, renderer: SectionRenderingService) extends FrontendController {

  import controllersModule.i18nSupport._

<<<<<<< HEAD
  def showAcknowledgement(formId: FormId) = auth.async(formId) { implicit request => cache =>
    val content = cache.formTemplate.acknowledgementSection.map((ackSection: AckSection) =>
      uk.gov.hmrc.gform.views.html.hardcoded.pages.partials.acknowledgement_content_partial(ackSection))
    val timeFormat = DateTimeFormatter.ofPattern("HH:mm")
    val dateFormat = DateTimeFormatter.ofPattern("dd MMM yyyy")
    val now = LocalDateTime.now()

    val timeMessage = s""" at ${now.format(timeFormat)} on ${now.format(dateFormat)}"""
    Future.successful(
      Ok(
        uk.gov.hmrc.gform.views.html.hardcoded.pages.partials.acknowledgement(
          timeMessage, content, cache.formTemplate.formCategory.getOrElse(Default)
        )
      )
    )
=======
  def showAcknowledgement(formId: FormId) = auth.async(formId) { implicit authRequest =>
    renderer.renderAcknowledgementSection(formId, formTemplate).map(Ok(_))
>>>>>>> de40cde1
  }

  private lazy val auth = controllersModule.authenticatedRequestActions
}<|MERGE_RESOLUTION|>--- conflicted
+++ resolved
@@ -16,42 +16,18 @@
 
 package uk.gov.hmrc.gform.controllers
 
-import java.time.LocalDateTime
-import java.time.format.DateTimeFormatter
 import javax.inject.{ Inject, Singleton }
-
 import uk.gov.hmrc.gform.service.SectionRenderingService
 import uk.gov.hmrc.gform.sharedmodel.form.FormId
-import uk.gov.hmrc.gform.sharedmodel.formtemplate.{ AckSection, Default }
 import uk.gov.hmrc.play.frontend.controller.FrontendController
-
-import scala.concurrent.Future
 
 @Singleton
 class AcknowledgementController @Inject() (controllersModule: ControllersModule, renderer: SectionRenderingService) extends FrontendController {
 
   import controllersModule.i18nSupport._
 
-<<<<<<< HEAD
   def showAcknowledgement(formId: FormId) = auth.async(formId) { implicit request => cache =>
-    val content = cache.formTemplate.acknowledgementSection.map((ackSection: AckSection) =>
-      uk.gov.hmrc.gform.views.html.hardcoded.pages.partials.acknowledgement_content_partial(ackSection))
-    val timeFormat = DateTimeFormatter.ofPattern("HH:mm")
-    val dateFormat = DateTimeFormatter.ofPattern("dd MMM yyyy")
-    val now = LocalDateTime.now()
-
-    val timeMessage = s""" at ${now.format(timeFormat)} on ${now.format(dateFormat)}"""
-    Future.successful(
-      Ok(
-        uk.gov.hmrc.gform.views.html.hardcoded.pages.partials.acknowledgement(
-          timeMessage, content, cache.formTemplate.formCategory.getOrElse(Default)
-        )
-      )
-    )
-=======
-  def showAcknowledgement(formId: FormId) = auth.async(formId) { implicit authRequest =>
-    renderer.renderAcknowledgementSection(formId, formTemplate).map(Ok(_))
->>>>>>> de40cde1
+    renderer.renderAcknowledgementSection(formId, cache.formTemplate, cache.retrievals).map(Ok(_))
   }
 
   private lazy val auth = controllersModule.authenticatedRequestActions
