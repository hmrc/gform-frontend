--- conflicted
+++ resolved
@@ -17,7 +17,6 @@
 package uk.gov.hmrc.gform.controllers
 
 import javax.inject.{ Inject, Singleton }
-
 import uk.gov.hmrc.gform.models.ValidationUtil._
 import cats.syntax.traverse._
 import cats.syntax.either._
@@ -32,35 +31,20 @@
 import uk.gov.hmrc.gform.models.form._
 import uk.gov.hmrc.gform.service.ValidationService.CompData
 import uk.gov.hmrc.play.frontend.controller.FrontendController
-
-<<<<<<< HEAD
-import scala.concurrent.{ExecutionContext, Future}
-import uk.gov.hmrc.gform.service.{RepeatingComponentService, SaveService}
+import scala.concurrent.{ ExecutionContext, Future }
+import uk.gov.hmrc.gform.service.{ RepeatingComponentService, SaveService }
 import uk.gov.hmrc.play.http.HeaderCarrier
 
 @Singleton
-class FormGen @Inject()(val messagesApi: MessagesApi, val sec: SecuredActions, repeatService: RepeatingComponentService)(implicit ec: ExecutionContext)
-  extends FrontendController with I18nSupport {
-=======
-import scala.concurrent.{ ExecutionContext, Future }
-import uk.gov.hmrc.gform.service.SaveService
-import uk.gov.hmrc.play.http.HeaderCarrier
-
-@Singleton
-class FormGen @Inject() (val messagesApi: MessagesApi, val sec: SecuredActions)(implicit ec: ExecutionContext)
+class FormGen @Inject() (val messagesApi: MessagesApi, val sec: SecuredActions, repeatService: RepeatingComponentService)(implicit ec: ExecutionContext)
     extends FrontendController with I18nSupport {
->>>>>>> c11ffb69
 
   def form(formTypeId: FormTypeId, version: Version) =
     sec.SecureWithTemplateAsync(formTypeId, version) { implicit authContext => implicit request =>
 
       val formTemplate = request.formTemplate
 
-<<<<<<< HEAD
-        Page(0, formTemplate, repeatService).renderPage(Map(), None, None)
-=======
-      Page(0, formTemplate).renderPage(Map(), None, None)
->>>>>>> c11ffb69
+      Page(0, formTemplate, repeatService).renderPage(Map(), None, None)
 
     }
 
@@ -74,11 +58,7 @@
 
       val formTemplate = request.formTemplate
 
-<<<<<<< HEAD
-          Page(currPage, formTemplate, repeatService).renderPage(fieldIdToStrings, Some(formId), None)
-=======
-      Page(currPage, formTemplate).renderPage(fieldIdToStrings, Some(formId), None)
->>>>>>> c11ffb69
+      Page(currPage, formTemplate, repeatService).renderPage(fieldIdToStrings, Some(formId), None)
 
     }
   }
@@ -89,26 +69,15 @@
     processResponseDataFromBody(request) { (data: Map[FieldId, Seq[String]]) =>
       val formTemplate = request.formTemplate
 
-<<<<<<< HEAD
-          val page = Page(pageIdx, formTemplate, repeatService)
-=======
-      val page = Page(pageIdx, formTemplate)
->>>>>>> c11ffb69
+      val page = Page(pageIdx, formTemplate, repeatService)
 
       val formIdOpt: Option[FormId] = anyFormId(data)
 
-<<<<<<< HEAD
-          val validatedData = page.section.atomicFields(repeatService).map(fv => CompData(fv, data).validateComponents)
-          val validatedDataResult = Monoid[ValidatedType].combineAll(validatedData)
-
-          val finalResult: Either[List[FormFieldValidationResult], List[FormFieldValidationResult]] =
-            ValidationUtil.evaluateValidationResult(page.section.atomicFields(repeatService), validatedDataResult, data)
-=======
-      val validatedData = page.section.atomicFields.map(fv => CompData(fv, data).validateComponents)
+      val validatedData = page.section.atomicFields(repeatService).map(fv => CompData(fv, data).validateComponents)
       val validatedDataResult = Monoid[ValidatedType].combineAll(validatedData)
 
-      val finalResult: Either[List[FormFieldValidationResult], List[FormFieldValidationResult]] = ValidationUtil.evaluateValidationResult(page.section.atomicFields, validatedDataResult, data)
->>>>>>> c11ffb69
+      val finalResult: Either[List[FormFieldValidationResult], List[FormFieldValidationResult]] =
+        ValidationUtil.evaluateValidationResult(page.section.atomicFields(repeatService), validatedDataResult, data)
 
       def saveAndProcessResponse(continuation: SaveResult => Future[Result])(implicit hc: HeaderCarrier): Future[Result] = {
 
@@ -142,54 +111,9 @@
 
       }
 
-<<<<<<< HEAD
-          val booleanExprs = formTemplate.sections.map(_.includeIf.getOrElse(IncludeIf(IsTrue)).expr)
-          val optSectionIdx = BooleanExpr.nextTrueIdxOpt(pageIdx, booleanExprs, data)
-          val optNextPage = optSectionIdx.map(i => Page(i, formTemplate, repeatService))
-          val actionE = FormAction.determineAction(data, optNextPage)
-          actionE match {
-            case Right(action) =>
-              action match {
-                case SaveAndContinue(nextPageToRender) =>
-                  saveAndProcessResponse { saveResult =>
-                    getFormId(formIdOpt, saveResult) match {
-                      case Right(formId) => nextPageToRender.renderPage(data, Some(formId), None)
-                      case Left(error) => Future.successful(BadRequest(error))
-                    }
-                  }
-                case SaveAndExit =>
-
-                  val formFieldsList = finalResult match {
-                    case Left(formFieldResultList) => formFieldResultList
-                    case Right(formFieldResultList) => formFieldResultList
-                  }
-
-                  val formFieldIds: List[List[FormField]] = formFieldsList.map(_.toFormFieldTolerant)
-                  val formFields = formFieldIds.flatten
-
-                  val formData = FormData(formTypeId, version, "UTF-8", formFields)
-
-                  submitOrUpdate(formIdOpt, formData, true).map(response => Ok(Json.toJson(response)))
-
-                case SaveAndSummary =>
-                  saveAndProcessResponse { saveResult =>
-
-                    getFormId(formIdOpt, saveResult) match {
-
-                      case Right(formId) =>
-                        Future.successful(Redirect(routes.SummaryGen.summaryById(formTypeId, version, formId)))
-                      case Left(error) =>
-                        Future.successful(BadRequest(error))
-                    }
-                  }
-                case AddGroup(groupId) =>
-                  repeatService.increaseGroupCount(groupId).flatMap { _ =>
-                    page.renderPage(data, formIdOpt, None)
-                  }
-=======
       val booleanExprs = formTemplate.sections.map(_.includeIf.getOrElse(IncludeIf(IsTrue)).expr)
       val optSectionIdx = BooleanExpr.nextTrueIdxOpt(pageIdx, booleanExprs, data)
-      val optNextPage = optSectionIdx.map(i => Page(i, formTemplate))
+      val optNextPage = optSectionIdx.map(i => Page(i, formTemplate, repeatService))
       val actionE = FormAction.determineAction(data, optNextPage)
       actionE match {
         case Right(action) =>
@@ -200,7 +124,6 @@
                   case Right(formId) => nextPageToRender.renderPage(data, Some(formId), None)
                   case Left(error) => Future.successful(BadRequest(error))
                 }
->>>>>>> c11ffb69
               }
             case SaveAndExit =>
 
@@ -226,6 +149,10 @@
                   case Left(error) =>
                     Future.successful(BadRequest(error))
                 }
+              }
+            case AddGroup(groupId) =>
+              repeatService.increaseGroupCount(groupId).flatMap { _ =>
+                page.renderPage(data, formIdOpt, None)
               }
           }
 
