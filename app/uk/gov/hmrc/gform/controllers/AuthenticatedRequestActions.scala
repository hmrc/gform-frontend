/*
 * Copyright 2017 HM Revenue & Customs
 *
 * Licensed under the Apache License, Version 2.0 (the "License");
 * you may not use this file except in compliance with the License.
 * You may obtain a copy of the License at
 *
 *     http://www.apache.org/licenses/LICENSE-2.0
 *
 * Unless required by applicable law or agreed to in writing, software
 * distributed under the License is distributed on an "AS IS" BASIS,
 * WITHOUT WARRANTIES OR CONDITIONS OF ANY KIND, either express or implied.
 * See the License for the specific language governing permissions and
 * limitations under the License.
 */

package uk.gov.hmrc.gform.controllers

<<<<<<< HEAD
import play.api.mvc.{ Action, AnyContent, Request, Result }
import play.api.mvc.Results._
import uk.gov.hmrc.auth.core.{ AuthorisedFunctions, InsufficientEnrolments, NoActiveSession }
import uk.gov.hmrc.auth.core.retrieve.{ AuthProvider, AuthProviders, Retrievals, ~ }
import uk.gov.hmrc._
import uk.gov.hmrc.auth.core.authorise.Enrolment
import uk.gov.hmrc.gform.auth.AuthModule
=======
import play.api.mvc.Results._
import play.api.mvc.{ Action, AnyContent, Request, Result }
import uk.gov.hmrc._
import uk.gov.hmrc.auth.core.retrieve.{ AuthProvider, AuthProviders, Retrievals, ~ }
import uk.gov.hmrc.auth.core.{ AuthorisedFunctions, NoActiveSession }
import uk.gov.hmrc.gform.auth.{ AuthModule, EeittAuthResult }
>>>>>>> fbf9e13d
import uk.gov.hmrc.gform.config.ConfigModule
import uk.gov.hmrc.gform.gformbackend.GformConnector
import uk.gov.hmrc.gform.sharedmodel.form.{ Form, FormId }
import uk.gov.hmrc.gform.sharedmodel.formtemplate.{ AuthConfigModule, FormTemplate, FormTemplateId }
import uk.gov.hmrc.play.http.HeaderCarrier

import scala.concurrent.ExecutionContext.Implicits.global
import scala.concurrent.Future

private case class FormAndTemplate(form: Option[Form], template: FormTemplate)

class AuthenticatedRequestActions(gformConnector: GformConnector, authMod: AuthModule, configModule: ConfigModule) extends AuthorisedFunctions {
  val authConnector = authMod.authConnector
  val eeittDelegate = authMod.eeittAuthorisationDelegate

  implicit def hc(implicit request: Request[_]): HeaderCarrier = HeaderCarrier.fromHeadersAndSession(request.headers, Some(request.session))

  def async(formTemplateIdOpt: Option[FormTemplateId] = None, formIdOpt: Option[FormId] = None)(f: AuthenticatedRequest => Future[Result]): Action[AnyContent] = Action.async { implicit request =>
    require(formTemplateIdOpt.isDefined || formIdOpt.isDefined, "formTemplateIdOpt or formIdOpt must be provided")
    val formAndTemplateF = formTemplateIdOpt match {
      case Some(formTemplateId) => gformConnector.getFormTemplate(formTemplateId).map(t => FormAndTemplate(None, t))
      case None => for {
        form <- gformConnector.getForm(formIdOpt.get)
        formTemplate <- gformConnector.getFormTemplate(form.formTemplateId)
      } yield FormAndTemplate(Some(form), formTemplate)
    }

    formAndTemplateF.flatMap { formAndTemplate =>
      formAndTemplate.template.authConfig.authModule match {
        case AuthConfigModule("legacyEEITTAuth") => performEEITTAuth(formAndTemplate, f)
<<<<<<< HEAD
        case AuthConfigModule("hmrc") => performHMRCAuth(formAndTemplate, f)
=======
        //case AuthConfigModule("hmrc") => performHMRCAuth(formAndTemplate, f) THIS WILL BE ENABLED IN ANOTHER TICKET
>>>>>>> fbf9e13d
        case others => Future.failed(new RuntimeException(s"Invalid authModule value in template's authConfig section: ${others.value}"))
      }
    }
  }

  private def performEEITTAuth(formAndTemplate: FormAndTemplate, f: AuthenticatedRequest => Future[Result])(implicit request: Request[AnyContent], hc: HeaderCarrier): Future[Result] = {
    authorised(
      AuthProviders(AuthProvider.GovernmentGateway)
    ).retrieve(
        Retrievals.authProviderId and
          Retrievals.allEnrolments and
          Retrievals.affinityGroup and
          Retrievals.internalId and
          Retrievals.externalId and
          Retrievals.userDetailsUri and
          Retrievals.credentialStrength and
          Retrievals.agentCode
      ) {
          case authProviderId ~ enrolments ~ affinityGroup ~ internalId ~ externalId ~ userDetailsUri ~ credentialStrength ~ agentCode =>
<<<<<<< HEAD
            authConnector.getUserDetails(userDetailsUri.get).flatMap { userDetails =>
              eeittDelegate.legacyAuth(formAndTemplate.template, userDetails).flatMap {
                case Ok =>
                  val retrievals = gform.auth.models.Retrievals(authProviderId, enrolments, affinityGroup, internalId, externalId, userDetails, credentialStrength, agentCode)
                  f(AuthenticatedRequest(retrievals, request, formAndTemplate.form, formAndTemplate.template))
                case authRedirect => Future.successful(authRedirect)
              }
            }
        }.recover(redirectToGGLogin(request, formAndTemplate))
  }

  private def performHMRCAuth(formAndTemplate: FormAndTemplate, f: AuthenticatedRequest => Future[Result])(implicit request: Request[AnyContent], hc: HeaderCarrier): Future[Result] = {
    val predicate = formAndTemplate.template.authConfig.serviceId match {
      case Some(serviceId) => AuthProviders(AuthProvider.GovernmentGateway) and Enrolment(serviceId.value)
      case None => AuthProviders(AuthProvider.GovernmentGateway)
    }

    authorised(
      predicate
    ).retrieve(
      Retrievals.authProviderId and
        Retrievals.allEnrolments and
        Retrievals.affinityGroup and
        Retrievals.internalId and
        Retrievals.externalId and
        Retrievals.userDetailsUri and
        Retrievals.credentialStrength and
        Retrievals.agentCode
    ) {
        case authProviderId ~ enrolments ~ affinityGroup ~ internalId ~ externalId ~ userDetailsUri ~ credentialStrength ~ agentCode =>

          val retrievalsF = authConnector.getUserDetails(userDetailsUri.get).map {
            gform.auth.models.Retrievals(authProviderId, enrolments, affinityGroup, internalId, externalId, _, credentialStrength, agentCode)
          }

          retrievalsF.flatMap(retrievals => f(AuthenticatedRequest(retrievals, request, formAndTemplate.form, formAndTemplate.template)))
      }.recover(redirectToGGLogin(request, formAndTemplate))
  }

  private def redirectToGGLogin(request: Request[AnyContent], formAndTemplate: FormAndTemplate): PartialFunction[scala.Throwable, Result] = {
    case _: InsufficientEnrolments =>
      Redirect(uk.gov.hmrc.gform.auth.routes.ErrorController.insufficientEnrolments())
        .flashing("formTitle" -> formAndTemplate.template.formName)

=======

            authConnector.getUserDetails(userDetailsUri.get).flatMap { userDetails =>
              eeittDelegate.legacyAuth(formAndTemplate.template.authConfig.regimeId, userDetails).flatMap {
                case EeittAuthResult(true, _) =>
                  val retrievals = gform.auth.models.Retrievals(authProviderId, enrolments, affinityGroup, internalId, externalId, userDetails, credentialStrength, agentCode)
                  f(AuthenticatedRequest(retrievals, request, formAndTemplate.form, formAndTemplate.template))
                case EeittAuthResult(false, loginUrl) =>
                  Future.successful(Redirect(loginUrl))
              }
            }

        }.recover(redirectToGGLogin(request))
  }

  private def performHMRCAuth(formAndTemplate: FormAndTemplate, f: AuthenticatedRequest => Future[Result])(implicit request: Request[AnyContent], hc: HeaderCarrier): Future[Result] = {
    authorised(
      AuthProviders(AuthProvider.GovernmentGateway)
    ).retrieve(
        Retrievals.authProviderId and
          Retrievals.allEnrolments and
          Retrievals.affinityGroup and
          Retrievals.internalId and
          Retrievals.externalId and
          Retrievals.userDetailsUri and
          Retrievals.credentialStrength and
          Retrievals.agentCode
      ) {
          case authProviderId ~ enrolments ~ affinityGroup ~ internalId ~ externalId ~ userDetailsUri ~ credentialStrength ~ agentCode =>

            val retrievalsF = authConnector.getUserDetails(userDetailsUri.get).map {
              gform.auth.models.Retrievals(authProviderId, enrolments, affinityGroup, internalId, externalId, _, credentialStrength, agentCode)
            }

            retrievalsF.flatMap(retrievals => f(AuthenticatedRequest(retrievals, request, formAndTemplate.form, formAndTemplate.template)))
        }.recover(redirectToGGLogin(request))
  }

  private def redirectToGGLogin(request: Request[AnyContent]): PartialFunction[scala.Throwable, Result] = {
>>>>>>> fbf9e13d
    case _: NoActiveSession =>
      val continueUrl = configModule.appConfig.`gform-frontend-base-url` + request.uri
      val ggLoginUrl = configModule.appConfig.`government-gateway-sign-in-url`
      val parameters = Map("continue" -> Seq(continueUrl))
      Redirect(ggLoginUrl, parameters)

    case otherException => throw otherException
  }
}

case class AuthenticatedRequest(
  retrievals: gform.auth.models.Retrievals,
  request: Request[AnyContent],
  maybeForm: Option[Form],
  formTemplate: FormTemplate
)

object AuthenticatedRequest {
  implicit def retrievals(implicit authenticatedRequest: AuthenticatedRequest): gform.auth.models.Retrievals = authenticatedRequest.retrievals
  implicit def request(implicit authenticatedRequest: AuthenticatedRequest): Request[AnyContent] = authenticatedRequest.request
  implicit def maybeForm(implicit authenticatedRequest: AuthenticatedRequest): Option[Form] = authenticatedRequest.maybeForm
  implicit def formTemplate(implicit authenticatedRequest: AuthenticatedRequest): FormTemplate = authenticatedRequest.formTemplate
}<|MERGE_RESOLUTION|>--- conflicted
+++ resolved
@@ -16,22 +16,13 @@
 
 package uk.gov.hmrc.gform.controllers
 
-<<<<<<< HEAD
-import play.api.mvc.{ Action, AnyContent, Request, Result }
-import play.api.mvc.Results._
-import uk.gov.hmrc.auth.core.{ AuthorisedFunctions, InsufficientEnrolments, NoActiveSession }
-import uk.gov.hmrc.auth.core.retrieve.{ AuthProvider, AuthProviders, Retrievals, ~ }
-import uk.gov.hmrc._
-import uk.gov.hmrc.auth.core.authorise.Enrolment
-import uk.gov.hmrc.gform.auth.AuthModule
-=======
 import play.api.mvc.Results._
 import play.api.mvc.{ Action, AnyContent, Request, Result }
 import uk.gov.hmrc._
+import uk.gov.hmrc.auth.core.authorise.Enrolment
 import uk.gov.hmrc.auth.core.retrieve.{ AuthProvider, AuthProviders, Retrievals, ~ }
-import uk.gov.hmrc.auth.core.{ AuthorisedFunctions, NoActiveSession }
-import uk.gov.hmrc.gform.auth.{ AuthModule, EeittAuthResult }
->>>>>>> fbf9e13d
+import uk.gov.hmrc.auth.core.{ AuthorisedFunctions, InsufficientEnrolments, NoActiveSession }
+import uk.gov.hmrc.gform.auth.{ AuthModule, EeittAuthResult, EeittAuthorisationSuccessful, EeittUnauthorisationFailed }
 import uk.gov.hmrc.gform.config.ConfigModule
 import uk.gov.hmrc.gform.gformbackend.GformConnector
 import uk.gov.hmrc.gform.sharedmodel.form.{ Form, FormId }
@@ -46,131 +37,81 @@
 class AuthenticatedRequestActions(gformConnector: GformConnector, authMod: AuthModule, configModule: ConfigModule) extends AuthorisedFunctions {
   val authConnector = authMod.authConnector
   val eeittDelegate = authMod.eeittAuthorisationDelegate
+  // format: OFF
+  val defaultRetrievals = Retrievals.authProviderId     and Retrievals.allEnrolments  and
+                          Retrievals.affinityGroup      and Retrievals.internalId     and
+                          Retrievals.externalId         and Retrievals.userDetailsUri and
+                          Retrievals.credentialStrength and Retrievals.agentCode
+  // format: ON
 
   implicit def hc(implicit request: Request[_]): HeaderCarrier = HeaderCarrier.fromHeadersAndSession(request.headers, Some(request.session))
 
-  def async(formTemplateIdOpt: Option[FormTemplateId] = None, formIdOpt: Option[FormId] = None)(f: AuthenticatedRequest => Future[Result]): Action[AnyContent] = Action.async { implicit request =>
-    require(formTemplateIdOpt.isDefined || formIdOpt.isDefined, "formTemplateIdOpt or formIdOpt must be provided")
-    val formAndTemplateF = formTemplateIdOpt match {
-      case Some(formTemplateId) => gformConnector.getFormTemplate(formTemplateId).map(t => FormAndTemplate(None, t))
-      case None => for {
-        form <- gformConnector.getForm(formIdOpt.get)
-        formTemplate <- gformConnector.getFormTemplate(form.formTemplateId)
-      } yield FormAndTemplate(Some(form), formTemplate)
+  def async(formTemplateId: FormTemplateId)(f: AuthenticatedRequestWithoutForm => Future[Result]): Action[AnyContent] = Action.async { implicit request =>
+    gformConnector.getFormTemplate(formTemplateId).flatMap { formTemplate =>
+      authenticateAndAuthorise(FormAndTemplate(None, formTemplate), f.asInstanceOf[AuthenticatedRequest => Future[Result]])
     }
+  }
 
-    formAndTemplateF.flatMap { formAndTemplate =>
-      formAndTemplate.template.authConfig.authModule match {
-        case AuthConfigModule("legacyEEITTAuth") => performEEITTAuth(formAndTemplate, f)
-<<<<<<< HEAD
-        case AuthConfigModule("hmrc") => performHMRCAuth(formAndTemplate, f)
-=======
-        //case AuthConfigModule("hmrc") => performHMRCAuth(formAndTemplate, f) THIS WILL BE ENABLED IN ANOTHER TICKET
->>>>>>> fbf9e13d
-        case others => Future.failed(new RuntimeException(s"Invalid authModule value in template's authConfig section: ${others.value}"))
-      }
+  def async(formId: FormId)(f: AuthenticatedRequestWithForm => Future[Result]): Action[AnyContent] = Action.async { implicit request =>
+    for {
+      form <- gformConnector.getForm(formId)
+      formTemplate <- gformConnector.getFormTemplate(form.formTemplateId)
+      result <- authenticateAndAuthorise(FormAndTemplate(Some(form), formTemplate), f.asInstanceOf[AuthenticatedRequest => Future[Result]])
+    } yield result
+  }
+
+  private def authenticateAndAuthorise(formAndTemplate: FormAndTemplate, f: AuthenticatedRequest => Future[Result])(implicit request: Request[AnyContent], hc: HeaderCarrier) = {
+    formAndTemplate.template.authConfig.authModule match {
+      case AuthConfigModule("legacyEEITTAuth") => performEEITTAuth(formAndTemplate, f)
+      case AuthConfigModule("hmrc") => performHMRCAuth(formAndTemplate, f)
+      case others => Future.failed(new RuntimeException(s"Invalid authModule value in template's authConfig section: ${others.value}"))
     }
   }
 
   private def performEEITTAuth(formAndTemplate: FormAndTemplate, f: AuthenticatedRequest => Future[Result])(implicit request: Request[AnyContent], hc: HeaderCarrier): Future[Result] = {
-    authorised(
-      AuthProviders(AuthProvider.GovernmentGateway)
-    ).retrieve(
-        Retrievals.authProviderId and
-          Retrievals.allEnrolments and
-          Retrievals.affinityGroup and
-          Retrievals.internalId and
-          Retrievals.externalId and
-          Retrievals.userDetailsUri and
-          Retrievals.credentialStrength and
-          Retrievals.agentCode
-      ) {
-          case authProviderId ~ enrolments ~ affinityGroup ~ internalId ~ externalId ~ userDetailsUri ~ credentialStrength ~ agentCode =>
-<<<<<<< HEAD
-            authConnector.getUserDetails(userDetailsUri.get).flatMap { userDetails =>
-              eeittDelegate.legacyAuth(formAndTemplate.template, userDetails).flatMap {
-                case Ok =>
-                  val retrievals = gform.auth.models.Retrievals(authProviderId, enrolments, affinityGroup, internalId, externalId, userDetails, credentialStrength, agentCode)
-                  f(AuthenticatedRequest(retrievals, request, formAndTemplate.form, formAndTemplate.template))
-                case authRedirect => Future.successful(authRedirect)
-              }
-            }
-        }.recover(redirectToGGLogin(request, formAndTemplate))
+
+    def getResult(authResult: EeittAuthResult, retrievals: gform.auth.models.Retrievals) = authResult match {
+      case EeittAuthorisationSuccessful =>
+        f(buildAuthenticationRequest(retrievals, request, formAndTemplate))
+      case EeittUnauthorisationFailed(loginUrl) =>
+        Future.successful(Redirect(loginUrl))
+    }
+
+    authorised(AuthProviders(AuthProvider.GovernmentGateway)).retrieve(defaultRetrievals) {
+      case authProviderId ~ enrolments ~ affinityGroup ~ internalId ~ externalId ~ userDetailsUri ~ credentialStrength ~ agentCode =>
+        for {
+          userDetails <- authConnector.getUserDetails(userDetailsUri.get)
+          retrievals = gform.auth.models.Retrievals(authProviderId, enrolments, affinityGroup, internalId, externalId, userDetails, credentialStrength, agentCode)
+          authenticationResult <- eeittDelegate.authenticate(formAndTemplate.template.authConfig.regimeId, userDetails)
+          result <- getResult(authenticationResult, retrievals)
+        } yield result
+
+    }.recover(handleErrorCondition(request, formAndTemplate))
   }
 
   private def performHMRCAuth(formAndTemplate: FormAndTemplate, f: AuthenticatedRequest => Future[Result])(implicit request: Request[AnyContent], hc: HeaderCarrier): Future[Result] = {
+
     val predicate = formAndTemplate.template.authConfig.serviceId match {
       case Some(serviceId) => AuthProviders(AuthProvider.GovernmentGateway) and Enrolment(serviceId.value)
       case None => AuthProviders(AuthProvider.GovernmentGateway)
     }
 
-    authorised(
-      predicate
-    ).retrieve(
-      Retrievals.authProviderId and
-        Retrievals.allEnrolments and
-        Retrievals.affinityGroup and
-        Retrievals.internalId and
-        Retrievals.externalId and
-        Retrievals.userDetailsUri and
-        Retrievals.credentialStrength and
-        Retrievals.agentCode
-    ) {
-        case authProviderId ~ enrolments ~ affinityGroup ~ internalId ~ externalId ~ userDetailsUri ~ credentialStrength ~ agentCode =>
+    authorised(predicate).retrieve(defaultRetrievals) {
+      case authProviderId ~ enrolments ~ affinityGroup ~ internalId ~ externalId ~ userDetailsUri ~ credentialStrength ~ agentCode =>
+        for {
+          userDetails <- authConnector.getUserDetails(userDetailsUri.get)
+          retrievals = gform.auth.models.Retrievals(authProviderId, enrolments, affinityGroup, internalId, externalId, userDetails, credentialStrength, agentCode)
+          result <- f(buildAuthenticationRequest(retrievals, request, formAndTemplate))
+        } yield result
 
-          val retrievalsF = authConnector.getUserDetails(userDetailsUri.get).map {
-            gform.auth.models.Retrievals(authProviderId, enrolments, affinityGroup, internalId, externalId, _, credentialStrength, agentCode)
-          }
-
-          retrievalsF.flatMap(retrievals => f(AuthenticatedRequest(retrievals, request, formAndTemplate.form, formAndTemplate.template)))
-      }.recover(redirectToGGLogin(request, formAndTemplate))
+    }.recover(handleErrorCondition(request, formAndTemplate))
   }
 
-  private def redirectToGGLogin(request: Request[AnyContent], formAndTemplate: FormAndTemplate): PartialFunction[scala.Throwable, Result] = {
+  private def handleErrorCondition(request: Request[AnyContent], formAndTemplate: FormAndTemplate): PartialFunction[scala.Throwable, Result] = {
     case _: InsufficientEnrolments =>
       Redirect(uk.gov.hmrc.gform.auth.routes.ErrorController.insufficientEnrolments())
         .flashing("formTitle" -> formAndTemplate.template.formName)
 
-=======
-
-            authConnector.getUserDetails(userDetailsUri.get).flatMap { userDetails =>
-              eeittDelegate.legacyAuth(formAndTemplate.template.authConfig.regimeId, userDetails).flatMap {
-                case EeittAuthResult(true, _) =>
-                  val retrievals = gform.auth.models.Retrievals(authProviderId, enrolments, affinityGroup, internalId, externalId, userDetails, credentialStrength, agentCode)
-                  f(AuthenticatedRequest(retrievals, request, formAndTemplate.form, formAndTemplate.template))
-                case EeittAuthResult(false, loginUrl) =>
-                  Future.successful(Redirect(loginUrl))
-              }
-            }
-
-        }.recover(redirectToGGLogin(request))
-  }
-
-  private def performHMRCAuth(formAndTemplate: FormAndTemplate, f: AuthenticatedRequest => Future[Result])(implicit request: Request[AnyContent], hc: HeaderCarrier): Future[Result] = {
-    authorised(
-      AuthProviders(AuthProvider.GovernmentGateway)
-    ).retrieve(
-        Retrievals.authProviderId and
-          Retrievals.allEnrolments and
-          Retrievals.affinityGroup and
-          Retrievals.internalId and
-          Retrievals.externalId and
-          Retrievals.userDetailsUri and
-          Retrievals.credentialStrength and
-          Retrievals.agentCode
-      ) {
-          case authProviderId ~ enrolments ~ affinityGroup ~ internalId ~ externalId ~ userDetailsUri ~ credentialStrength ~ agentCode =>
-
-            val retrievalsF = authConnector.getUserDetails(userDetailsUri.get).map {
-              gform.auth.models.Retrievals(authProviderId, enrolments, affinityGroup, internalId, externalId, _, credentialStrength, agentCode)
-            }
-
-            retrievalsF.flatMap(retrievals => f(AuthenticatedRequest(retrievals, request, formAndTemplate.form, formAndTemplate.template)))
-        }.recover(redirectToGGLogin(request))
-  }
-
-  private def redirectToGGLogin(request: Request[AnyContent]): PartialFunction[scala.Throwable, Result] = {
->>>>>>> fbf9e13d
     case _: NoActiveSession =>
       val continueUrl = configModule.appConfig.`gform-frontend-base-url` + request.uri
       val ggLoginUrl = configModule.appConfig.`government-gateway-sign-in-url`
@@ -179,18 +120,37 @@
 
     case otherException => throw otherException
   }
+
+  private def buildAuthenticationRequest(retrievals: gform.auth.models.Retrievals, request: Request[AnyContent], formAndTemplate: FormAndTemplate) = {
+    formAndTemplate.form match {
+      case Some(form) => AuthenticatedRequestWithForm(retrievals, request, form, formAndTemplate.template)
+      case None => AuthenticatedRequestWithoutForm(retrievals, request, formAndTemplate.template)
+    }
+  }
 }
 
-case class AuthenticatedRequest(
+sealed trait AuthenticatedRequest {
+  def retrievals: gform.auth.models.Retrievals
+  def request: Request[AnyContent]
+  def formTemplate: FormTemplate
+}
+
+case class AuthenticatedRequestWithForm(
   retrievals: gform.auth.models.Retrievals,
   request: Request[AnyContent],
-  maybeForm: Option[Form],
+  form: Form,
   formTemplate: FormTemplate
-)
+) extends AuthenticatedRequest
+
+case class AuthenticatedRequestWithoutForm(
+  retrievals: gform.auth.models.Retrievals,
+  request: Request[AnyContent],
+  formTemplate: FormTemplate
+) extends AuthenticatedRequest
 
 object AuthenticatedRequest {
-  implicit def retrievals(implicit authenticatedRequest: AuthenticatedRequest): gform.auth.models.Retrievals = authenticatedRequest.retrievals
-  implicit def request(implicit authenticatedRequest: AuthenticatedRequest): Request[AnyContent] = authenticatedRequest.request
-  implicit def maybeForm(implicit authenticatedRequest: AuthenticatedRequest): Option[Form] = authenticatedRequest.maybeForm
-  implicit def formTemplate(implicit authenticatedRequest: AuthenticatedRequest): FormTemplate = authenticatedRequest.formTemplate
+  implicit def retrievals(implicit ar: AuthenticatedRequest): gform.auth.models.Retrievals = ar.retrievals
+  implicit def request(implicit ar: AuthenticatedRequest): Request[AnyContent] = ar.request
+  implicit def theForm(implicit ar: AuthenticatedRequestWithForm): Form = ar.form
+  implicit def formTemplate(implicit ar: AuthenticatedRequest): FormTemplate = ar.formTemplate
 }