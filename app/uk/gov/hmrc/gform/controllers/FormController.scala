/*
 * Copyright 2017 HM Revenue & Customs
 *
 * Licensed under the Apache License, Version 2.0 (the "License");
 * you may not use this file except in compliance with the License.
 * You may obtain a copy of the License at
 *
 *     http://www.apache.org/licenses/LICENSE-2.0
 *
 * Unless required by applicable law or agreed to in writing, software
 * distributed under the License is distributed on an "AS IS" BASIS,
 * WITHOUT WARRANTIES OR CONDITIONS OF ANY KIND, either express or implied.
 * See the License for the specific language governing permissions and
 * limitations under the License.
 */

package uk.gov.hmrc.gform.controllers

import javax.inject.Inject

import cats._
import cats.instances.all._
import cats.syntax.all._
import play.api.Logger
import play.api.mvc.{ Action, AnyContent, Request, Result }
import play.api.libs.json.Json
import uk.gov.hmrc.gform.auth.AuthModule
import uk.gov.hmrc.gform.auth.models._
import uk.gov.hmrc.gform.config.ConfigModule
import uk.gov.hmrc.gform.controllers.helpers.FormDataHelpers.processResponseDataFromBody
import uk.gov.hmrc.gform.fileupload.{ Envelope, FileUploadModule }
import uk.gov.hmrc.gform.gformbackend.GformBackendModule
import uk.gov.hmrc.gform.models.ValidationUtil.ValidatedType
import uk.gov.hmrc.gform.models._
import uk.gov.hmrc.gform.prepop.PrepopModule
import uk.gov.hmrc.gform.service.RepeatingComponentService
import uk.gov.hmrc.gform.sharedmodel._
import uk.gov.hmrc.gform.sharedmodel.form._
import uk.gov.hmrc.gform.sharedmodel.formtemplate._
import uk.gov.hmrc.gform.validation.ValidationModule
import uk.gov.hmrc.play.frontend.controller.FrontendController
import uk.gov.hmrc.play.http.HeaderCarrier

import scala.concurrent.ExecutionContext.Implicits.global
import scala.concurrent.Future

class FormController @Inject() (
    controllersModule: ControllersModule,
    gformBackendModule: GformBackendModule,
    configModule: ConfigModule,
    repeatService: RepeatingComponentService,
    fileUploadModule: FileUploadModule,
    authModule: AuthModule,
    validationModule: ValidationModule,
    prePopModule: PrepopModule
) extends FrontendController {

  import AuthenticatedRequest._
  import controllersModule.i18nSupport._

  def newForm(formTemplateId: FormTemplateId) = authentication.async(Some(formTemplateId)) { implicit c =>
    result(formTemplateId, UserId(retrievals.userDetails.groupIdentifier))
  }

  //true - it got the form, false - new form was created
  private def getOrStartForm(formTemplateId: FormTemplateId, userId: UserId)(implicit hc: HeaderCarrier): Future[(Form, Boolean)] = {
    val formId = FormId(userId, formTemplateId)

    def startForm: Future[Form] = for {
      formId <- gformConnector.newForm(formTemplateId, userId)
      form <- gformConnector.getForm(formId)
    } yield form

    for {
      maybeForm <- gformConnector.maybeForm(formId)
      form <- maybeForm.map(Future.successful).getOrElse(startForm)
    } yield (form, maybeForm.isDefined)
  }

  private def result(formTemplateId: FormTemplateId, userId: UserId)(implicit hc: HeaderCarrier, request: Request[_]) = {
    for {
      (form, wasFormFound) <- getOrStartForm(formTemplateId, userId)
    } yield {
      if (wasFormFound) {
        Ok(uk.gov.hmrc.gform.views.html.hardcoded.pages.continue_form_page(formTemplateId, form._id))
      } else {
        Redirect(routes.FormController.form(form._id, SectionNumber.firstSection))
      }
    }
  }

  def form(formId: FormId, sectionNumber: SectionNumber) = authentication.async(formIdOpt = Some(formId)) { implicit c =>

    val form = maybeForm.get
    val fieldData = getFormData(form)

    for {// format: OFF
      _               <- repeatService.loadData(form.repeatingGroupStructure)
      envelopeF       =  fileUploadService.getEnvelope(form.envelopeId)
      envelope        <- envelopeF
      dynamicSections <- repeatService.getAllSections(formTemplate, fieldData)
      response        <- Page(formId, sectionNumber, formTemplate, repeatService, envelope, form.envelopeId, prepopService).renderPage(fieldData, formId, None, dynamicSections)
      // format: ON
    } yield response
  }

  def formError(formId: FormId, sectionNumber: SectionNumber) = authentication.async(formIdOpt = Some(formId)) { implicit c =>

    val form = maybeForm.get
    val fieldData = getFormData(form)
    val envelopeF = fileUploadService.getEnvelope(form.envelopeId)

    def getErrors(sections: List[Section], data: Map[FieldId, Seq[String]], envelope: Envelope, envelopeId: EnvelopeId) = {
      Logger.debug(data + "this is data in get errors")
      val fields = sections(sectionNumber.value).atomicFields(repeatService)
      val allFields = sections.flatMap(_.atomicFields(repeatService))
      Future.sequence(fields.map(fv => validationService.validateComponents(fv, data, envelopeId))).map(Monoid[ValidatedType].combineAll).map { validationResult =>
        ValidationUtil.evaluateValidationResult(allFields, validationResult, data, envelope) match {
          case Left(x) => x.map((validResult: FormFieldValidationResult) => extractedFieldValue(validResult) -> validResult).toMap
          case Right(y) => Map.empty[FieldValue, FormFieldValidationResult]
        }
      }
    }

    for {// format: OFF
      envelope        <- envelopeF
      dynamicSections <- repeatService.getAllSections(formTemplate, fieldData)
      errors          <- getErrors(dynamicSections, fieldData, envelope, form.envelopeId)
      response        <- Page(formId, sectionNumber, formTemplate, repeatService, envelope, form.envelopeId, prepopService).renderPage(fieldData, formId, Some(errors.get), dynamicSections)
      // format: ON
    } yield response
  }

  def fileUploadPage(formId: FormId, sectionNumber: SectionNumber, fId: String) = authentication.async(formIdOpt = Some(formId)) { implicit c =>
    val fileId = FileId(fId)

    val `redirect-success-url` = appConfig.`gform-frontend-base-url` + routes.FormController.form(formId, sectionNumber)
    val `redirect-error-url` = appConfig.`gform-frontend-base-url` + routes.FormController.form(formId, sectionNumber)

    def actionUrl(envelopeId: EnvelopeId) = s"/file-upload/upload/envelopes/${envelopeId.value}/files/${fileId.value}?redirect-success-url=${`redirect-success-url`}&redirect-error-url=${`redirect-error-url`}"

    val form = maybeForm.get
    Future.successful(Ok(
      uk.gov.hmrc.gform.views.html.file_upload_page(formId, sectionNumber, fileId, formTemplate, actionUrl(form.envelopeId))
    ))
  }

  private def getFormData(form: Form): Map[FieldId, List[String]] = form.formData.fields.map(fd => fd.id -> List(fd.value)).toMap

  val choice = play.api.data.Form(play.api.data.Forms.single(
    "decision" -> play.api.data.Forms.nonEmptyText
  ))

  def decision(formTemplateId: FormTemplateId, formId: FormId): Action[AnyContent] = authentication.async(Some(formTemplateId)) { implicit c =>
    choice.bindFromRequest.fold(
      _ => Future.successful(BadRequest(uk.gov.hmrc.gform.views.html.hardcoded.pages.continue_form_page(formTemplateId, formId))),
      {
        case "continue" => Future.successful(Redirect(routes.FormController.form(formId, firstSection /*TODO: once we store section number we could continumer from specific section*/ )))
        case "delete" => Future.successful(Ok(uk.gov.hmrc.gform.views.html.hardcoded.pages.confirm_delete(formTemplateId, formId)))
        case _ => Future.successful(Redirect(routes.FormController.newForm(formTemplateId)))
      }
    )
  }

  def delete(formTemplateId: FormTemplateId, formId: FormId): Action[AnyContent] = authentication.async(Some(formTemplateId)) { implicit c =>
    gformConnector.deleteForm(formId).map { x =>
      Redirect(routes.FormController.newForm(formTemplateId))
    }
  }

  def updateFormData(formId: FormId, sectionNumber: SectionNumber) = authentication.async(formIdOpt = Some(formId)) { implicit c =>

    val form = maybeForm.get
    val envelopeF = for {
      envelope <- fileUploadService.getEnvelope(form.envelopeId)
    } yield envelope

    val pageF = for {
      envelope <- envelopeF
    } yield Page(formId, sectionNumber, formTemplate, repeatService, envelope, form.envelopeId, prepopService)

    processResponseDataFromBody(request) { (data: Map[FieldId, Seq[String]]) =>

      val sectionsF = for {
        sections <- repeatService.getAllSections(formTemplate, data)
      } yield sections

      val sectionFieldsF = for {
        sections <- sectionsF
        section = sections(sectionNumber.value)
      } yield section.atomicFields(repeatService)

      val allFieldsInTemplateF = for {
        sections <- sectionsF
        allFieldsInTemplate = sections.flatMap(_.atomicFields(repeatService))
      } yield allFieldsInTemplate

      val validatedDataResultF: Future[ValidatedType] = for {
        sectionFields <- sectionFieldsF
        validatedData <- Future.sequence(sectionFields.map(fv =>
          validationService.validateComponents(fv, data, form.envelopeId)))
      } yield Monoid[ValidatedType].combineAll(validatedData)

      val finalResult: Future[Either[List[FormFieldValidationResult], List[FormFieldValidationResult]]] =
        for {
          validatedDataResult <- validatedDataResultF
          envelope <- fileUploadService.getEnvelope(form.envelopeId)
          allFieldsInTemplate <- allFieldsInTemplateF
        } yield ValidationUtil.evaluateValidationResult(allFieldsInTemplate, validatedDataResult, data, envelope)

      def processSaveAndContinue(userId: UserId, form: Form)(continueF: Future[Result])(implicit hc: HeaderCarrier): Future[Result] = finalResult.flatMap {
        case Left(listFormValidation) =>

          val formData = FormData(listFormValidation.flatMap(_.toFormFieldTolerant))

          for {
            keystore <- repeatService.getData()
            userData = UserData(formData, keystore)
            _ <- gformConnector.updateUserData(formId, userData)
          } yield Redirect(uk.gov.hmrc.gform.controllers.routes.FormController.formError(formId, sectionNumber))

        case Right(listFormValidation) =>

          val formFieldIds = listFormValidation.map(_.toFormField)
          val formFields = formFieldIds.sequenceU.map(_.flatten).toList.flatten

          val formData = FormData(formFields)

          val outCome: SaveResult => Future[Result] = {
            case SaveResult(_, Some(error)) => Future.successful(BadRequest(error))
            case _ => continueF
          }

          //TODO figure out if we should save the structure constantly or should we figure out when they leave the form another way other than the two buttons.
          for {
            keystore <- repeatService.getData()
            userData = UserData(formData, keystore)
            _ <- gformConnector.updateUserData(formId, userData)
            continue <- continueF
          } yield continue
      } //End processSaveAndContinue

      def processSaveAndExit(userId: UserId, form: Form, envelopeId: EnvelopeId): Future[Result] = {

        val formFieldsList: Future[List[FormFieldValidationResult]] = finalResult.map {
          case Left(formFieldResultList) => formFieldResultList
          case Right(formFieldResultList) => formFieldResultList
        }

        val formFieldIds: Future[List[List[FormField]]] = formFieldsList.map(_.map(_.toFormFieldTolerant))
        val formFields: Future[List[FormField]] = formFieldIds.map(_.flatten)

        val formDataF = formFields.map(formFields => FormData(formFields))

        for {
          keystore <- repeatService.getData()
          formData <- formDataF
          userData = UserData(formData, keystore)

          result <- gformConnector.updateUserData(formId, userData).map(response => Ok(uk.gov.hmrc.gform.views.html.hardcoded.pages.save_acknowledgement(formId, form.formTemplateId)))
        } yield result
      }

      def processBack(userId: UserId, form: Form)(continue: Future[Result]): Future[Result] = {
        val formFieldsList: Future[List[FormFieldValidationResult]] = finalResult.map {
          case Left(formFieldResultList) => formFieldResultList
          case Right(formFieldResultList) => formFieldResultList
        }

        val formFieldIds: Future[List[List[FormField]]] = formFieldsList.map(_.map(_.toFormFieldTolerant))
        val formFields: Future[List[FormField]] = formFieldIds.map(_.flatten)

        val formDataF = formFields.map(formFields => FormData(formFields))

        for {
          keystore <- repeatService.getData()
          formData <- formDataF
          userData = UserData(formData, keystore)
          result <- gformConnector.updateUserData(formId, userData).flatMap(response => continue)
        } yield result

      }

      val optNextPage = for {// format: OFF
        envelope     <- envelopeF
        sections     <- sectionsF
        booleanExprs  = sections.map(_.includeIf.getOrElse(IncludeIf(IsTrue)).expr)
        optSectionIdx = BooleanExpr.nextTrueIdxOpt(sectionNumber.value, booleanExprs, data).map(SectionNumber(_))
        // format: ON
      } yield optSectionIdx.map(sectionNumber => Page(formId, sectionNumber, formTemplate, repeatService, envelope, form.envelopeId, prepopService))

      val optBackPage = for {// format: OFF
        envelope     <- envelopeF
        sections     <- sectionsF
        booleanExprs  = sections.map(_.includeIf.getOrElse(IncludeIf(IsTrue)).expr)
        optSectionIdx = BooleanExpr.backTrueIdxOpt(sectionNumber.value, booleanExprs, data).map(SectionNumber(_))
        // format: ON
      } yield optSectionIdx.map(sectionNumber => Page(formId, sectionNumber, formTemplate, repeatService, envelope, form.envelopeId, prepopService))

      val actionE: Future[Either[String, FormAction]] = for {
        optNextPage <- optNextPage
        optBackPage <- optBackPage
      } yield FormAction.determineAction(data, optNextPage, optBackPage)

      val userId = UserId(retrievals.userDetails.groupIdentifier)

      actionE.flatMap {
        case Right(action) =>
          action match {
            case SaveAndContinue(nextPageToRender) =>
              for {
<<<<<<< HEAD
                dynamicSections <- sectionsF
                result <- processSaveAndContinue(userId, form)(nextPageToRender.renderPage(data, formId, None, dynamicSections))
=======
                userDetails <- userDetailsF
                form <- formF
                result <- processSaveAndContinue(userDetails.userId, form)(Future.successful(Redirect(uk.gov.hmrc.gform.controllers.routes.FormController.form(formId, nextPageToRender.sectionNumber))))
>>>>>>> 752d97e8
              } yield result

            case SaveAndExit =>
              for {
                result <- processSaveAndExit(userId, form, form.envelopeId)
              } yield result
            case Back(lastPage) =>
              for {
<<<<<<< HEAD
                dynamicSections <- sectionsF
                result <- processBack(userId, form)(lastPage.renderPage(data, formId, None, dynamicSections))
=======
                userDetails <- userDetailsF
                form <- formF
                result <- processBack(userDetails.userId, form)(Future.successful(Redirect(uk.gov.hmrc.gform.controllers.routes.FormController.form(formId, lastPage.sectionNumber))))
>>>>>>> 752d97e8
              } yield result
            case SaveAndSummary =>
              for {
                result <- processSaveAndContinue(userId, form)(Future.successful(Redirect(routes.SummaryGen.summaryById(formId))))
              } yield result

            case AddGroup(groupId) =>
              for {
                _ <- repeatService.appendNewGroup(groupId)
                page <- pageF
                dynamicSections <- sectionsF
                result <- page.renderPage(data, formId, None, dynamicSections)
              } yield result

            case RemoveGroup(groupId) =>
              for {
                updatedData <- repeatService.removeGroup(groupId, data)
                page <- pageF
                dynamicSections <- sectionsF
                result <- page.renderPage(updatedData, formId, None, dynamicSections)
              } yield result
          }
        case Left(error) => Future.successful(BadRequest(error))
      }

    }
  }

  private def extractedFieldValue(validResult: FormFieldValidationResult): FieldValue = validResult match {
    case FieldOk(fv, _) => fv
    case FieldError(fv, _, _) => fv
    case ComponentField(fv, _) => fv
    case FieldGlobalOk(fv, _) => fv
    case FieldGlobalError(fv, _, _) => fv
  }

  private lazy val prepopService = prePopModule.prepopService
  private lazy val authentication = controllersModule.authenticatedRequestActions
  private lazy val gformConnector = gformBackendModule.gformConnector
  private lazy val firstSection = SectionNumber(0)
  private lazy val fileUploadService = fileUploadModule.fileUploadService
  private lazy val validationService = validationModule.validationService
  private lazy val appConfig = configModule.appConfig
}<|MERGE_RESOLUTION|>--- conflicted
+++ resolved
@@ -309,30 +309,15 @@
           action match {
             case SaveAndContinue(nextPageToRender) =>
               for {
-<<<<<<< HEAD
-                dynamicSections <- sectionsF
-                result <- processSaveAndContinue(userId, form)(nextPageToRender.renderPage(data, formId, None, dynamicSections))
-=======
-                userDetails <- userDetailsF
-                form <- formF
-                result <- processSaveAndContinue(userDetails.userId, form)(Future.successful(Redirect(uk.gov.hmrc.gform.controllers.routes.FormController.form(formId, nextPageToRender.sectionNumber))))
->>>>>>> 752d97e8
-              } yield result
-
+                result <- processSaveAndContinue(userId, form)(Future.successful(Redirect(uk.gov.hmrc.gform.controllers.routes.FormController.form(formId, nextPageToRender.sectionNumber))))
+              } yield result
             case SaveAndExit =>
               for {
                 result <- processSaveAndExit(userId, form, form.envelopeId)
               } yield result
             case Back(lastPage) =>
               for {
-<<<<<<< HEAD
-                dynamicSections <- sectionsF
-                result <- processBack(userId, form)(lastPage.renderPage(data, formId, None, dynamicSections))
-=======
-                userDetails <- userDetailsF
-                form <- formF
-                result <- processBack(userDetails.userId, form)(Future.successful(Redirect(uk.gov.hmrc.gform.controllers.routes.FormController.form(formId, lastPage.sectionNumber))))
->>>>>>> 752d97e8
+                result <- processBack(userId, form)(Future.successful(Redirect(uk.gov.hmrc.gform.controllers.routes.FormController.form(formId, lastPage.sectionNumber))))
               } yield result
             case SaveAndSummary =>
               for {
