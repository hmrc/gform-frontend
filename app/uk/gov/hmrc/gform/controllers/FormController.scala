--- conflicted
+++ resolved
@@ -110,26 +110,16 @@
   def form(formId: FormId, sectionNumber: SectionNumber) = authentication.async { implicit c =>
 
     for {// format: OFF
-<<<<<<< HEAD
       form            <- gformConnector.getForm(formId)
       fieldData       =  getFormData(form)
+      keyStore        <- gformConnector.getKeyStore(formId)
+      _               <- repeatService.loadData(keyStore)
       formTemplateF   =  gformConnector.getFormTemplate(form.formData.formTypeId)
       envelopeF       =  fileUploadService.getEnvelope(form.envelopeId)
       formTemplate    <- formTemplateF
       envelope        <- envelopeF
       dynamicSections <- repeatService.getAllSections(formTemplate, fieldData)
       response        <- Page(formId, sectionNumber, formTemplate, repeatService, envelope, form.envelopeId, prepopService).renderPage(fieldData, formId, None, dynamicSections)
-=======
-      form           <- gformConnector.getForm(formId)
-      fieldData       = getFormData(form)
-      keyStore        <- gformConnector.getKeyStore(formId)
-      _               <- repeatService.loadData(keyStore)
-      formTemplateF   = gformConnector.getFormTemplate(form.formData.formTypeId)
-      envelopeF       = fileUploadService.getEnvelope(form.envelopeId)
-      formTemplate   <- formTemplateF
-      envelope       <- envelopeF
-      response       <- Page(formId, sectionNumber, formTemplate, repeatService, envelope, form.envelopeId, prepopService).renderPage(fieldData, formId, None)
->>>>>>> ef3e0178
       // format: ON
     } yield response
   }
