--- conflicted
+++ resolved
@@ -276,68 +276,6 @@
 
       }
 
-<<<<<<< HEAD
-      val optNextPage = for {// format: OFF
-        envelope     <- envelopeF
-        sections     <- sectionsF
-        booleanExprs  = sections.map(_.includeIf.getOrElse(IncludeIf(IsTrue)).expr)
-        optSectionIdx = BooleanExpr.nextTrueIdxOpt(sectionNumber.value, booleanExprs, data).map(SectionNumber(_))
-        // format: ON
-      } yield optSectionIdx.map(sectionNumber => Page(formId, sectionNumber, formTemplate, repeatService, envelope, theForm.envelopeId, prepopService))
-
-      val optBackPage = for {// format: OFF
-        envelope     <- envelopeF
-        sections     <- sectionsF
-        booleanExprs  = sections.map(_.includeIf.getOrElse(IncludeIf(IsTrue)).expr)
-        optSectionIdx = BooleanExpr.backTrueIdxOpt(sectionNumber.value, booleanExprs, data).map(SectionNumber(_))
-        // format: ON
-      } yield optSectionIdx.map(sectionNumber => Page(formId, sectionNumber, formTemplate, repeatService, envelope, theForm.envelopeId, prepopService))
-
-      val actionE: Future[Either[String, FormAction]] = for {
-        optNextPage <- optNextPage
-        optBackPage <- optBackPage
-      } yield FormAction.determineAction(data, optNextPage, optBackPage)
-
-      val userId = UserId(retrievals.userDetails.groupIdentifier)
-
-      actionE.flatMap {
-        case Right(action) =>
-          action match {
-            case SaveAndContinue(nextPageToRender) =>
-              for {
-                result <- processSaveAndContinue(userId, theForm)(Future.successful(Redirect(uk.gov.hmrc.gform.controllers.routes.FormController.form(formId, nextPageToRender.sectionNumber))))
-              } yield result
-            case SaveAndExit =>
-              for {
-                result <- processSaveAndExit(userId, theForm, theForm.envelopeId)
-              } yield result
-            case Back(lastPage) =>
-              for {
-                result <- processBack(userId, theForm)(Future.successful(Redirect(uk.gov.hmrc.gform.controllers.routes.FormController.form(formId, lastPage.sectionNumber))))
-              } yield result
-            case SaveAndSummary =>
-              for {
-                result <- processSaveAndContinue(userId, theForm)(Future.successful(Redirect(routes.SummaryGen.summaryById(formId))))
-              } yield result
-
-            case AddGroup(groupId) =>
-              for {
-                _ <- repeatService.appendNewGroup(groupId)
-                page <- pageF
-                dynamicSections <- sectionsF
-                result <- page.renderPage(data, formId, None, dynamicSections)
-              } yield result
-
-            case RemoveGroup(groupId) =>
-              for {
-                updatedData <- repeatService.removeGroup(groupId, data)
-                page <- pageF
-                dynamicSections <- sectionsF
-                result <- page.renderPage(updatedData, formId, None, dynamicSections)
-              } yield result
-          }
-        case Left(error) => Future.successful(BadRequest(error))
-=======
       def processAddGroup(groupId: String): Future[Result] = for {
         _ <- repeatService.appendNewGroup(groupId)
         page <- pageF
@@ -357,14 +295,13 @@
 
       navigationF.flatMap {
         // format: OFF
-        case SaveAndContinue(sectionNumber) => processSaveAndContinue(userId, form)(Future.successful(Redirect(uk.gov.hmrc.gform.controllers.routes.FormController.form(formId, sectionNumber))))
-        case SaveAndExit                    => processSaveAndExit(userId, form, form.envelopeId)
-        case Back(sectionNumber)            => processBack(userId, form)(Future.successful(Redirect(uk.gov.hmrc.gform.controllers.routes.FormController.form(formId, sectionNumber))))
-        case SaveAndSummary                 => processSaveAndContinue(userId, form)(Future.successful(Redirect(routes.SummaryGen.summaryById(formId))))
+        case SaveAndContinue(sectionNumber) => processSaveAndContinue(userId, theForm)(Future.successful(Redirect(uk.gov.hmrc.gform.controllers.routes.FormController.form(formId, sectionNumber))))
+        case SaveAndExit                    => processSaveAndExit(userId, theForm, theForm.envelopeId)
+        case Back(sectionNumber)            => processBack(userId, theForm)(Future.successful(Redirect(uk.gov.hmrc.gform.controllers.routes.FormController.form(formId, sectionNumber))))
+        case SaveAndSummary                 => processSaveAndContinue(userId, theForm)(Future.successful(Redirect(routes.SummaryGen.summaryById(formId))))
         case AddGroup(groupId)              => processAddGroup(groupId)
         case RemoveGroup(groupId)           => processRemoveGroup(groupId)
         // format: ON
->>>>>>> 91661fbc
       }
 
     }
