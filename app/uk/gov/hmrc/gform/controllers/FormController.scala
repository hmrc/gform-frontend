/*
 * Copyright 2017 HM Revenue & Customs
 *
 * Licensed under the Apache License, Version 2.0 (the "License");
 * you may not use this file except in compliance with the License.
 * You may obtain a copy of the License at
 *
 *     http://www.apache.org/licenses/LICENSE-2.0
 *
 * Unless required by applicable law or agreed to in writing, software
 * distributed under the License is distributed on an "AS IS" BASIS,
 * WITHOUT WARRANTIES OR CONDITIONS OF ANY KIND, either express or implied.
 * See the License for the specific language governing permissions and
 * limitations under the License.
 */

package uk.gov.hmrc.gform
package controllers

import javax.inject.Inject

import play.Logger
import cats.implicits._
import play.api.mvc._
import uk.gov.hmrc.gform.auth.AuthModule
import uk.gov.hmrc.gform.config.ConfigModule
import uk.gov.hmrc.gform.controllers.helpers.FormDataHelpers.processResponseDataFromBody
import uk.gov.hmrc.gform.controllers.helpers._
import uk.gov.hmrc.gform.fileupload.FileUploadModule
import uk.gov.hmrc.gform.gformbackend.GformBackendModule
import uk.gov.hmrc.gform.prepop.PrepopModule
import uk.gov.hmrc.gform.service.{ RepeatingComponentService, SectionRenderingService }
import uk.gov.hmrc.gform.sharedmodel._
import uk.gov.hmrc.gform.sharedmodel.form._
import uk.gov.hmrc.gform.sharedmodel.formtemplate._
import uk.gov.hmrc.gform.validation.{ FormFieldValidationResult, ValidationModule, ValidationUtil }
import uk.gov.hmrc.gform.views.html.form._
import uk.gov.hmrc.gform.views.html.hardcoded.pages._
import uk.gov.hmrc.play.frontend.controller.FrontendController
import uk.gov.hmrc.play.http.HeaderCarrier

import scala.concurrent.Future

class FormController @Inject() (
    controllersModule: ControllersModule,
    gformBackendModule: GformBackendModule,
    configModule: ConfigModule,
    repeatService: RepeatingComponentService,
    fileUploadModule: FileUploadModule,
    authModule: AuthModule,
    validationModule: ValidationModule,
    prePopModule: PrepopModule,
    renderer: SectionRenderingService
) extends FrontendController {

  import controllersModule.i18nSupport._

  def newForm(formTemplateId: FormTemplateId, lang: Option[String]) = authentication.async(formTemplateId) { implicit request => cache =>
<<<<<<< HEAD
    result(cache.formTemplate, UserId(cache.retrievals.userDetails.groupIdentifier), lang)
=======
    // TODO: CSS retrieval for testing purposes, delete after testing
    val cssUrl = s"http://${request.host}/assets/2.241.0/stylesheets/application.min.css"
    //    val cssUrl = s"http://localhost:9032/assets/2.241.0/stylesheets/application.min.css"
    gformConnector.ws.doGet(cssUrl).flatMap { httpResponse =>
      Logger.debug(s"CSS-newForm: [${httpResponse.body}]")
      result(cache.formTemplate, UserId(cache.retrievals.userDetails.groupIdentifier), lang)
    }
>>>>>>> f9a9bafb
  }

  //true - it got the form, false - new form was created
  private def getOrStartForm(formTemplateId: FormTemplateId, userId: UserId)(implicit hc: HeaderCarrier): Future[(Form, Boolean)] = {
    val formId = FormId(userId, formTemplateId)

    def startForm: Future[Form] = for {
      formId <- gformConnector.newForm(formTemplateId, userId)
      form <- gformConnector.getForm(formId)
    } yield form

    for {
      maybeForm <- gformConnector.maybeForm(formId)
      form <- maybeForm.map(Future.successful).getOrElse(startForm)
    } yield (form, maybeForm.isDefined)
  }

  private def result(formTemplate: FormTemplate, userId: UserId, lang: Option[String])(implicit hc: HeaderCarrier, request: Request[_]) = {
    for {
      (form, wasFormFound) <- getOrStartForm(formTemplate._id, userId)
    } yield {
      if (wasFormFound) {
        Ok(continue_form_page(formTemplate._id, form._id, lang))
      } else {
        Redirect(routes.FormController.form(form._id, formTemplate._id, SectionNumber.firstSection, formTemplate.sections.size, lang))
      }
    }
  }

  def form(formId: FormId, formTemplateId4Ga: FormTemplateId, sectionNumber: SectionNumber, totalSections: Int, lang: Option[String]) = authentication.async(formId) { implicit request => cache =>
    // TODO: Handle cases when the form is no longer marked as InProgress
    val fieldData = FormDataHelpers.formDataMap(cache.form.formData)

    for {// format: OFF
      _               <- repeatService.loadData(cache.form.repeatingGroupStructure)
      envelopeF       =  fileUploadService.getEnvelope(cache.form.envelopeId)
      envelope        <- envelopeF
      dynamicSections <- repeatService.getAllSections(cache.formTemplate, fieldData)
      html            <- renderer.renderSection(cache.form, sectionNumber, fieldData, cache.formTemplate, None, envelope, cache.form.envelopeId, None, dynamicSections, formMaxAttachmentSizeMB, contentTypes, cache.retrievals, lang)
      // format: ON
    } yield Ok(html)
  }

  def formError(formId: FormId, formTemplateId4Ga: FormTemplateId, sectionNumber: SectionNumber, totalPage: Int, lang: Option[String]) = authentication.async(formId) { implicit request => cache =>

    val data = FormDataHelpers.formDataMap(cache.form.formData)
    val envelopeF = fileUploadService.getEnvelope(cache.form.envelopeId)
    val sectionsF = repeatService.getAllSections(cache.formTemplate, data)

    for {// format: OFF
      envelope          <- envelopeF
      sections          <- sectionsF
      section           = sections(sectionNumber.value)
      sectionFields     = repeatService.atomicFields(section)
      allFields         =  sections.flatMap(repeatService.atomicFields)
      v                 <- validationService.validateForm(sectionFields, section, cache.form.envelopeId)(data)
      errors            = validationService.evaluateValidation(v, allFields, data, envelope)
      html              <- renderer.renderSection(cache.form, sectionNumber, data, cache.formTemplate, Some(errors), envelope, cache.form.envelopeId, Some(v), sections, formMaxAttachmentSizeMB, contentTypes, cache.retrievals, lang)
      // format: ON
    } yield Ok(html)
  }

  def fileUploadPage(formId: FormId, formTemplateId4Ga: FormTemplateId, sectionNumber: SectionNumber, fId: String, totalSection: Int, lang: Option[String]) = authentication.async(formId) { implicit request => cache =>
    val fileId = FileId(fId)

    val `redirect-success-url` = appConfig.`gform-frontend-base-url` + routes.FormController.form(formId, formTemplateId4Ga, sectionNumber, totalSection, lang)
    val `redirect-error-url` = appConfig.`gform-frontend-base-url` + routes.FormController.form(formId, formTemplateId4Ga, sectionNumber, totalSection, lang)

    def actionUrl(envelopeId: EnvelopeId) = s"/file-upload/upload/envelopes/${envelopeId.value}/files/${fileId.value}?redirect-success-url=${`redirect-success-url`}&redirect-error-url=${`redirect-error-url`}"

    Ok(
      snippets.file_upload_page(formId, sectionNumber, fileId, cache.formTemplate, actionUrl(cache.form.envelopeId), totalSection, lang)
    ).pure[Future]
  }

  val choice = play.api.data.Form(play.api.data.Forms.single(
    "decision" -> play.api.data.Forms.nonEmptyText
  ))

  def decision(formTemplateId: FormTemplateId, formId: FormId, lang: Option[String]): Action[AnyContent] = authentication.async(formId) { implicit request => cache =>
    choice.bindFromRequest.fold(
      _ => Future.successful(BadRequest(continue_form_page(formTemplateId, formId, lang))),
      {
        case "continue" => Future.successful(Redirect(routes.FormController.form(formId, formTemplateId, firstSection, cache.formTemplate.sections.size, lang))) //TODO get dyanmic sections in here ???
        case "delete" => Future.successful(Ok(confirm_delete(formTemplateId, formId, lang)))
        case _ => Future.successful(Redirect(routes.FormController.newForm(formTemplateId, lang)))
      }
    )
  }

  def delete(formTemplateId: FormTemplateId, formId: FormId, lang: Option[String]): Action[AnyContent] = authentication.async(formId) { implicit request => cache =>
    gformConnector.deleteForm(formId).map(_ => Redirect(routes.FormController.newForm(formTemplateId, lang)))
  }

  def updateFormData(formId: FormId, sectionNumber: SectionNumber, lang: Option[String]) = authentication.async(formId) { implicit request => cache =>

    val envelopeF = for {
      envelope <- fileUploadService.getEnvelope(cache.form.envelopeId)
    } yield envelope

    processResponseDataFromBody(request) { (data: Map[FormComponentId, Seq[String]]) =>

      val sectionsF = repeatService.getAllSections(cache.formTemplate, data)

      val formFieldValidationResultsF: Future[Map[FormComponent, FormFieldValidationResult]] = for { // format: OFF
        sections          <- sectionsF
        envelope          <- envelopeF
        section           = sections(sectionNumber.value)
        sectionFields     = repeatService.atomicFields(section)
        allFields         = sections.flatMap(repeatService.atomicFields)
        v                 <- validationService.validateForm(sectionFields, section, cache.form.envelopeId)(data)
        errors            = validationService.evaluateValidation(v, allFields, data, envelope)
      // format: OFF
      } yield errors

      val isFormValidF: Future[Boolean] = formFieldValidationResultsF.map(ValidationUtil.isFormValid)
      val fieldsF: Future[Seq[FormField]] = formFieldValidationResultsF.map(_.values.toSeq.flatMap(_.toFormField))
      val formDataF: Future[FormData] = fieldsF.map(FormData(_))

      def processSaveAndContinue(userId: UserId, form: Form, nextPage: Result)(implicit hc: HeaderCarrier): Future[Result] =
        for {
          formData <- formDataF
          keystore <- repeatService.getData()
          section <- sectionsF
          userData = UserData(formData, keystore, InProgress)
          _ <- gformConnector.updateUserData(formId, userData)
          isFormValid <- isFormValidF
        } yield if (isFormValid) nextPage else Redirect(routes.FormController.formError(formId, cache.formTemplate._id, sectionNumber, section.size, lang))

      def processSaveAndSummary(userId: UserId, form: Form)(implicit hc: HeaderCarrier): Future[Result] = {

          for {
            // format: OFF
            formData      <- formDataF
            keystore      <- repeatService.getData()
            section       <- sectionsF
            userData      = UserData(formData, keystore, Summary)
            _             <- gformConnector.updateUserData(formId, userData)
            isFormValid   <- isFormValidF
            gotoSummary   = Redirect(routes.SummaryController.summaryById(formId, cache.formTemplate._id, lang))
            gotoFormError = Redirect(routes.FormController.formError(formId, cache.formTemplate._id, sectionNumber, section.size, lang))
          // format: ON
        } yield if (isFormValid) gotoSummary else gotoFormError
      }

      def processSaveAndExit(userId: UserId, form: Form, envelopeId: EnvelopeId): Future[Result] = {

        for {
          section <- sectionsF
          keystore <- repeatService.getData()
          formData <- formDataF
          userData = UserData(formData, keystore, InProgress)

          result <- gformConnector.updateUserData(formId, userData).map(response => Ok(views.html.hardcoded.pages.save_acknowledgement(formId, form.formTemplateId, section.size, lang)))
        } yield result
      }

      def processBack(userId: UserId, form: Form)(continue: Future[Result]): Future[Result] = {

        for {
          keystore <- repeatService.getData()
          formData <- formDataF
          userData = UserData(formData, keystore, InProgress)
          result <- gformConnector.updateUserData(formId, userData).flatMap(response => continue)
        } yield result

      }

      def processAddGroup(groupId: String): Future[Result] = for {
        _ <- repeatService.appendNewGroup(groupId)
        envelope <- envelopeF
        dynamicSections <- sectionsF
        keystore <- repeatService.getData()
        formData <- formDataF
        userData = UserData(formData, keystore, InProgress)
        _ <- gformConnector.updateUserData(formId, userData)
      } yield Redirect(routes.FormController.form(formId, cache.formTemplate._id, sectionNumber, dynamicSections.size, lang))

      def processRemoveGroup(groupId: String): Future[Result] = for {
        dynamicSections <- sectionsF
        updatedData <- repeatService.removeGroup(groupId, data)
        envelope <- envelopeF
        section = dynamicSections(sectionNumber.value)
        allFields = dynamicSections.flatMap(repeatService.atomicFields)
        sectionFields = repeatService.atomicFields(section)
        v <- validationService.validateForm(sectionFields, section, cache.form.envelopeId)(updatedData)
        errors = validationService.evaluateValidation(v, allFields, updatedData, envelope)
        formData = FormData(errors.values.toSeq.flatMap(_.toFormField))
        keystore <- repeatService.getData()
        userData = UserData(formData, keystore, InProgress)
        _ <- gformConnector.updateUserData(formId, userData)
      } yield Redirect(routes.FormController.form(formId, cache.formTemplate._id, sectionNumber, dynamicSections.size, lang))

      val userId = UserId(cache.retrievals.userDetails.groupIdentifier)
      val navigationF: Future[Direction] = sectionsF.map(sections => new Navigator(sectionNumber, sections, data).navigate)

      def redirection(call: Int => Call): Future[Result] = {
        for {
          section <- sectionsF
        } yield Redirect(call(section.size))
      }

      navigationF.flatMap {
        // format: OFF
        case SaveAndContinue(sn)            => redirection(routes.FormController.form(formId, cache.formTemplate._id, sn, _, lang)).flatMap(x => processSaveAndContinue(userId, cache.form, x))
        case SaveAndExit                    => processSaveAndExit(userId, cache.form, cache.form.envelopeId)
        case Back(sn)                       => processBack(userId, cache.form)(redirection(routes.FormController.form(formId, cache.formTemplate._id, sn, _, lang)))
        case SaveAndSummary                 => processSaveAndSummary(userId, cache.form)
        case BackToSummary                  => processSaveAndSummary(userId, cache.form)
        case AddGroup(groupId)              => processAddGroup(groupId)
        case RemoveGroup(groupId)           => processRemoveGroup(groupId)
        // format: ON
      }

    }
  }

  private lazy val authentication = controllersModule.authenticatedRequestActions
  private lazy val gformConnector = gformBackendModule.gformConnector
  private lazy val firstSection = SectionNumber(0)
  private lazy val fileUploadService = fileUploadModule.fileUploadService
  private lazy val validationService = validationModule.validationService
  private lazy val appConfig = configModule.appConfig
  private lazy val formMaxAttachmentSizeMB = configModule.appConfig.formMaxAttachmentSizeMB
  private lazy val contentTypes = configModule.appConfig.contentTypes
}<|MERGE_RESOLUTION|>--- conflicted
+++ resolved
@@ -56,17 +56,8 @@
   import controllersModule.i18nSupport._
 
   def newForm(formTemplateId: FormTemplateId, lang: Option[String]) = authentication.async(formTemplateId) { implicit request => cache =>
-<<<<<<< HEAD
     result(cache.formTemplate, UserId(cache.retrievals.userDetails.groupIdentifier), lang)
-=======
-    // TODO: CSS retrieval for testing purposes, delete after testing
-    val cssUrl = s"http://${request.host}/assets/2.241.0/stylesheets/application.min.css"
-    //    val cssUrl = s"http://localhost:9032/assets/2.241.0/stylesheets/application.min.css"
-    gformConnector.ws.doGet(cssUrl).flatMap { httpResponse =>
-      Logger.debug(s"CSS-newForm: [${httpResponse.body}]")
-      result(cache.formTemplate, UserId(cache.retrievals.userDetails.groupIdentifier), lang)
-    }
->>>>>>> f9a9bafb
+
   }
 
   //true - it got the form, false - new form was created
