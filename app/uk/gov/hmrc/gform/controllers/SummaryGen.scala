/*
 * Copyright 2017 HM Revenue & Customs
 *
 * Licensed under the Apache License, Version 2.0 (the "License");
 * you may not use this file except in compliance with the License.
 * You may obtain a copy of the License at
 *
 *     http://www.apache.org/licenses/LICENSE-2.0
 *
 * Unless required by applicable law or agreed to in writing, software
 * distributed under the License is distributed on an "AS IS" BASIS,
 * WITHOUT WARRANTIES OR CONDITIONS OF ANY KIND, either express or implied.
 * See the License for the specific language governing permissions and
 * limitations under the License.
 */

package uk.gov.hmrc.gform.controllers

import javax.inject.{ Inject, Singleton }

import play.api.i18n.MessagesApi
import play.api.libs.json.Json
import uk.gov.hmrc.gform.auth.AuthModule
import uk.gov.hmrc.gform.config.ConfigModule
import uk.gov.hmrc.gform.controllers.helpers.FormDataHelpers._
import uk.gov.hmrc.gform.fileupload.FileUploadModule
import uk.gov.hmrc.gform.gformbackend.GformBackendModule
import uk.gov.hmrc.gform.gformbackend.model.FormId
import uk.gov.hmrc.gform.models._
import uk.gov.hmrc.gform.models.components.FieldId
import uk.gov.hmrc.gform.service.{ RepeatingComponentService, SaveService }
import uk.gov.hmrc.play.frontend.controller.FrontendController

import scala.concurrent.{ ExecutionContext, Future }

@Singleton
class SummaryGen @Inject() (
  controllersModule: ControllersModule,
  gformBackendModule: GformBackendModule,
  configModule: ConfigModule,
  repeatService: RepeatingComponentService,
  fileUploadModule: FileUploadModule,
  authModule: AuthModule,
  val messagesApi: MessagesApi,
  val sec: SecuredActions
)(implicit ec: ExecutionContext)
    extends FrontendController {

  import AuthenticatedRequest._
  import controllersModule.i18nSupport._

  def summaryById(formId: FormId) = auth.async { implicit c =>
    val formF = gformConnector.getForm(formId)
    for {// format: OFF
      form           <- formF
      envelopeF      = fileUploadService.getEnvelope(form.envelopeId)
      formTemplateF  = gformConnector.getFormTemplate(form.formData.formTypeId)
      envelope       <- envelopeF
      formTemplate   <- formTemplateF
      // format: ON
    } yield {
      val map = formDataMap(form.formData)
      Summary(formTemplate).renderSummary(map, formId, repeatService, envelope)
    }
  }

  def submit(formId: FormId) = auth.async { implicit c =>

    processResponseDataFromBody(c.request) { data =>
      get(data, FieldId("save")) match {
        case "Exit" :: Nil =>
          Future.successful(Ok)
        case "Continue" :: Nil =>
          anyFormId(data) match {
            case Some(formId) =>
<<<<<<< HEAD
              val userId = request.session.getUserId.get
              val submissionF = SaveService.sendSubmission(formTypeId, formId, userId)
              for {
                response <- submissionF
                _ <- repeatService.clearSession
              } yield Ok(Json.obj("envelope" -> response.body, "formId" -> Json.toJson(formId)))
=======
              SaveService.sendSubmission(formId).
                map(r => Ok(Json.obj("envelope" -> r.body, "formId" -> Json.toJson(formId))))
>>>>>>> 0d248f44
            case None =>
              Future.successful(BadRequest("No formId"))
          }
        case _ =>
          Future.successful(BadRequest("Cannot determine action"))
      }
    }
  }

  private lazy val fileUploadService = fileUploadModule.fileUploadService
  private lazy val authConnector = authModule.authConnector
  private lazy val auth = controllersModule.authenticatedRequestActions
  private lazy val gformConnector = gformBackendModule.gformConnector

}<|MERGE_RESOLUTION|>--- conflicted
+++ resolved
@@ -73,17 +73,11 @@
         case "Continue" :: Nil =>
           anyFormId(data) match {
             case Some(formId) =>
-<<<<<<< HEAD
-              val userId = request.session.getUserId.get
-              val submissionF = SaveService.sendSubmission(formTypeId, formId, userId)
+              val submissionF = SaveService.sendSubmission(formId)
               for {
                 response <- submissionF
                 _ <- repeatService.clearSession
               } yield Ok(Json.obj("envelope" -> response.body, "formId" -> Json.toJson(formId)))
-=======
-              SaveService.sendSubmission(formId).
-                map(r => Ok(Json.obj("envelope" -> r.body, "formId" -> Json.toJson(formId))))
->>>>>>> 0d248f44
             case None =>
               Future.successful(BadRequest("No formId"))
           }
