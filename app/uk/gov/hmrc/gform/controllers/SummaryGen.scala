/*
 * Copyright 2017 HM Revenue & Customs
 *
 * Licensed under the Apache License, Version 2.0 (the "License");
 * you may not use this file except in compliance with the License.
 * You may obtain a copy of the License at
 *
 *     http://www.apache.org/licenses/LICENSE-2.0
 *
 * Unless required by applicable law or agreed to in writing, software
 * distributed under the License is distributed on an "AS IS" BASIS,
 * WITHOUT WARRANTIES OR CONDITIONS OF ANY KIND, either express or implied.
 * See the License for the specific language governing permissions and
 * limitations under the License.
 */

package uk.gov.hmrc.gform.controllers

import javax.inject.{ Inject, Singleton }

import play.api.i18n.{ I18nSupport, MessagesApi }
import play.api.libs.json.Json
import uk.gov.hmrc.gform.controllers.helpers.FormDataHelpers._
import uk.gov.hmrc.gform.models._
import uk.gov.hmrc.gform.models.components.FieldId
<<<<<<< HEAD
import uk.gov.hmrc.gform.models.form.{FormId, FormTypeId}
import uk.gov.hmrc.gform.service.{RepeatingComponentService, SaveService}
=======
import uk.gov.hmrc.gform.models.form._
import uk.gov.hmrc.gform.service.SaveService
>>>>>>> c11ffb69
import uk.gov.hmrc.play.frontend.controller.FrontendController

import scala.concurrent.{ ExecutionContext, Future }

@Singleton
<<<<<<< HEAD
class SummaryGen @Inject()(val messagesApi: MessagesApi, val sec: SecuredActions, repeatService: RepeatingComponentService)(implicit ec: ExecutionContext)
  extends FrontendController with I18nSupport {

  def summaryById(formTypeId: FormTypeId, version: String, formId: FormId) =
    sec.SecureWithTemplateAsync(formTypeId, version) { authContext =>
      implicit request =>
        SaveService.getFormById(formTypeId, version, formId).map( formData =>
          Summary(request.formTemplate).renderSummary(formDataMap(formData), formId, repeatService)
        )
=======
class SummaryGen @Inject() (val messagesApi: MessagesApi, val sec: SecuredActions)(implicit ec: ExecutionContext)
    extends FrontendController with I18nSupport {

  def summaryById(formTypeId: FormTypeId, version: Version, formId: FormId) =
    sec.SecureWithTemplateAsync(formTypeId, version) { authContext => implicit request =>
      SaveService.getFormById(formTypeId, version, formId).map(formData =>
        Summary(request.formTemplate).renderSummary(formDataMap(formData), formId))
>>>>>>> c11ffb69
    }

  def submit(formTypeId: FormTypeId, version: Version) = sec.SecureWithTemplateAsync(formTypeId, version) { authContext => implicit request =>
    processResponseDataFromBody(request) { data =>
      get(data, FieldId("save")) match {
        case "Exit" :: Nil =>
          Future.successful(Ok)
        case "Continue" :: Nil =>
          anyFormId(data) match {
            case Some(formId) =>
              SaveService.sendSubmission(formTypeId, formId).
                map(r => Ok(Json.obj("envelope" -> r.body, "formId" -> Json.toJson(formId))))
            case None =>
              Future.successful(BadRequest("No formId"))
          }
        case _ =>
          Future.successful(BadRequest("Cannot determine action"))
      }
    }
  }

}<|MERGE_RESOLUTION|>--- conflicted
+++ resolved
@@ -23,37 +23,20 @@
 import uk.gov.hmrc.gform.controllers.helpers.FormDataHelpers._
 import uk.gov.hmrc.gform.models._
 import uk.gov.hmrc.gform.models.components.FieldId
-<<<<<<< HEAD
-import uk.gov.hmrc.gform.models.form.{FormId, FormTypeId}
-import uk.gov.hmrc.gform.service.{RepeatingComponentService, SaveService}
-=======
 import uk.gov.hmrc.gform.models.form._
-import uk.gov.hmrc.gform.service.SaveService
->>>>>>> c11ffb69
+import uk.gov.hmrc.gform.service.{ RepeatingComponentService, SaveService }
 import uk.gov.hmrc.play.frontend.controller.FrontendController
 
 import scala.concurrent.{ ExecutionContext, Future }
 
 @Singleton
-<<<<<<< HEAD
-class SummaryGen @Inject()(val messagesApi: MessagesApi, val sec: SecuredActions, repeatService: RepeatingComponentService)(implicit ec: ExecutionContext)
-  extends FrontendController with I18nSupport {
-
-  def summaryById(formTypeId: FormTypeId, version: String, formId: FormId) =
-    sec.SecureWithTemplateAsync(formTypeId, version) { authContext =>
-      implicit request =>
-        SaveService.getFormById(formTypeId, version, formId).map( formData =>
-          Summary(request.formTemplate).renderSummary(formDataMap(formData), formId, repeatService)
-        )
-=======
-class SummaryGen @Inject() (val messagesApi: MessagesApi, val sec: SecuredActions)(implicit ec: ExecutionContext)
+class SummaryGen @Inject() (val messagesApi: MessagesApi, val sec: SecuredActions, repeatService: RepeatingComponentService)(implicit ec: ExecutionContext)
     extends FrontendController with I18nSupport {
 
   def summaryById(formTypeId: FormTypeId, version: Version, formId: FormId) =
     sec.SecureWithTemplateAsync(formTypeId, version) { authContext => implicit request =>
       SaveService.getFormById(formTypeId, version, formId).map(formData =>
-        Summary(request.formTemplate).renderSummary(formDataMap(formData), formId))
->>>>>>> c11ffb69
+        Summary(request.formTemplate).renderSummary(formDataMap(formData), formId, repeatService))
     }
 
   def submit(formTypeId: FormTypeId, version: Version) = sec.SecureWithTemplateAsync(formTypeId, version) { authContext => implicit request =>
