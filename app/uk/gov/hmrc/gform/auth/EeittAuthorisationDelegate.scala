--- conflicted
+++ resolved
@@ -16,48 +16,25 @@
 
 package uk.gov.hmrc.gform.auth
 
+import play.api.mvc.{ AnyContent, Request }
 import uk.gov.hmrc.gform.auth.models._
 import uk.gov.hmrc.gform.config.ConfigModule
 import uk.gov.hmrc.gform.connectors.{ EeittConnector, Verification }
-<<<<<<< HEAD
-import uk.gov.hmrc.gform.sharedmodel.formtemplate.{ FormTemplate, FormTemplateId }
-=======
-import uk.gov.hmrc.gform.sharedmodel.formtemplate.{ FormTemplate, FormTemplateId, RegimeId }
->>>>>>> fbf9e13d
+import uk.gov.hmrc.gform.sharedmodel.formtemplate.RegimeId
 import uk.gov.hmrc.play.http.HeaderCarrier
-import play.api.mvc.{ AnyContent, Request, Result }
-import play.api.mvc.Results._
 
 import scala.concurrent.{ ExecutionContext, Future }
 
 class EeittAuthorisationDelegate(eeittConnector: EeittConnector, configModule: ConfigModule) {
 
-<<<<<<< HEAD
-  def legacyAuth(formTemplate: FormTemplate, userDetails: UserDetails)(implicit hc: HeaderCarrier, ex: ExecutionContext, request: Request[AnyContent]): Future[Result] = {
-
-    val authResultF = eeittConnector.isAllowed(userDetails.groupIdentifier, formTemplate.authConfig.regimeId, userDetails.affinityGroup)
-
-    authResultF.flatMap {
-      case Verification(true) => Future.successful(Ok)
-      case Verification(false) => redirectToEeitt(formTemplate._id)
-    }
-  }
-
-  private def redirectToEeitt(formTemplateId: FormTemplateId)(implicit request: Request[AnyContent]): Future[Result] = {
-    val continueUrl = configModule.appConfig.`gform-frontend-base-url` + request.uri
-    val eeittLoginUrl = s"${configModule.serviceConfig.baseUrl("eeitt-frontend")}/eeitt-auth/enrollment-verification"
-    val parameters = Map("callbackUrl" -> Seq(continueUrl))
-    Future.successful(Redirect(eeittLoginUrl, parameters))
-=======
-  def legacyAuth(regimeId: RegimeId, userDetails: UserDetails)(implicit hc: HeaderCarrier, ex: ExecutionContext, request: Request[AnyContent]): Future[EeittAuthResult] = {
+  def authenticate(regimeId: RegimeId, userDetails: UserDetails)(implicit hc: HeaderCarrier, ex: ExecutionContext, request: Request[AnyContent]): Future[EeittAuthResult] = {
 
     val authResultF = eeittConnector.isAllowed(userDetails.groupIdentifier, regimeId, userDetails.affinityGroup)
 
     authResultF.map {
-      case Verification(true) => EeittAuthResult(true, "")
-      case Verification(false) => EeittAuthResult(false, eeittLoginUrl())
+      case Verification(true) => EeittAuthorisationSuccessful
+      case Verification(false) => EeittUnauthorisationFailed(eeittLoginUrl())
     }
->>>>>>> fbf9e13d
   }
 
   private def eeittLoginUrl()(implicit request: Request[AnyContent]): String = {
@@ -70,4 +47,6 @@
   }
 }
 
-case class EeittAuthResult(isAuthorised: Boolean, loginUrl: String)+sealed trait EeittAuthResult
+final object EeittAuthorisationSuccessful extends EeittAuthResult
+final case class EeittUnauthorisationFailed(loginUrl: String) extends EeittAuthResult