--- conflicted
+++ resolved
@@ -86,16 +86,11 @@
       authModule = AuthModule(
         getJSConfig("auth-module.legacyEEITTAuth"),
         getJSConfig("auth-module.hmrc"),
-<<<<<<< HEAD
         getJSConfig("auth-module.anonymous"),
         getJSConfig("auth-module.awsAlbAuth")
       ),
-      availableLanguages = availableLanguages
-=======
-        getJSConfig("auth-module.anonymous")),
       availableLanguages = availableLanguages,
       routeToSwitchLanguage = routeToSwitchLanguage
->>>>>>> 218de257
     )
   }
 }