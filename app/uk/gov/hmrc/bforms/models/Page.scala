--- conflicted
+++ resolved
@@ -45,20 +45,13 @@
     val snippets: List[Html] = {
       section.fields
         .map { fieldValue =>
-<<<<<<< HEAD
 
           fieldValue.`type` match {
-            case Some(Date) => uk.gov.hmrc.bforms.views.html.field_template_date(fieldValue, f(fieldValue))
-            case _ => uk.gov.hmrc.bforms.views.html.field_template_text(fieldValue, f(fieldValue))
+            case Some(Date) => uk.gov.hmrc.bforms.views.html.field_template_date(fieldValue, f.getOrElse(okValues)(fieldValue))
+            case Some(Address) => uk.gov.hmrc.bforms.views.html.address(fieldValue, f.getOrElse(okValues)(fieldValue))
+            case _ => uk.gov.hmrc.bforms.views.html.field_template_text(fieldValue, f.getOrElse(okValues)(fieldValue))
           }
         }
-=======
-        fieldValue.`type` match {
-          case Some("address") => uk.gov.hmrc.bforms.views.html.address(fieldValue, f.getOrElse(okValues)(fieldValue))
-          case _ => uk.gov.hmrc.bforms.views.html.field_template_text(fieldValue, f.getOrElse(okValues)(fieldValue))
-        }
-      }
->>>>>>> 1988fa05
     }
 
     val fieldIdWithExpr: List[(FieldId, Expr)] = {
