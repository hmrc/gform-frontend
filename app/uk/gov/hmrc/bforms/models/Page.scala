/*
 * Copyright 2017 HM Revenue & Customs
 *
 * Licensed under the Apache License, Version 2.0 (the "License");
 * you may not use this file except in compliance with the License.
 * You may obtain a copy of the License at
 *
 *     http://www.apache.org/licenses/LICENSE-2.0
 *
 * Unless required by applicable law or agreed to in writing, software
 * distributed under the License is distributed on an "AS IS" BASIS,
 * WITHOUT WARRANTIES OR CONDITIONS OF ANY KIND, either express or implied.
 * See the License for the specific language governing permissions and
 * limitations under the License.
 */

package uk.gov.hmrc.bforms.models

import play.api.i18n.Messages
import play.api.mvc.{Request, Result}
import play.api.mvc.Results.Ok
import play.twirl.api.Html
import uk.gov.hmrc.bforms.core._


case class PageForRender(curr: Int, hiddenFieldsSnippets: List[Html], snippets: List[Html], javascripts: String)

case class Page(prev: Int, curr: Int, next: Int, section: Section, formTemplate: FormTemplate) {
  def renderPage(formFields: Map[FieldId, Seq[String]], formId: Option[FormId], f: Option[FieldValue => Option[FormFieldValidationResult]])(implicit request: Request[_], messages: Messages): Result = {

    val getFormFieldValue: FieldId => FormField = fieldId => {
      val value = formFields.get(fieldId).toList.flatten.headOption.getOrElse("")
      FormField(fieldId, value)
    }

    def toFormField(fieldValue: List[FieldValue]) = {
      fieldValue.flatMap { fv =>
        fv.`type` match {
          case Address => Address.fields(fv.id).map(getFormFieldValue)
          case Date => Date.fields(fv.id).map(getFormFieldValue)
          case Text => List(getFormFieldValue(fv.id))
        }
      }
    }

    val hiddenSections = formTemplate.sections.filterNot(_ == section)

    val hiddenFormFields = toFormField(hiddenSections.flatMap(_.fields)).map(formField => uk.gov.hmrc.bforms.views.html.hidden_field(formField)).toList

    val pageFormFields = toFormField(section.fields).map(hf => hf.id -> hf).toMap

    val okValues: FieldValue => Option[FormFieldValidationResult] = fieldValue =>
      fieldValue.`type` match {
        case Address | Date =>
          val fieldOkData =
            pageFormFields.filter {
              case (fieldId, formField) => fieldId.value.startsWith(fieldValue.id.value) // Get just fieldIds related to fieldValue
            }.map {
              case (fieldId, formField) => fieldId.value.replace(fieldValue.id + ".", "") -> FieldOk(fieldValue, formField.value)
            }
          Some(ComponentField(fieldValue, fieldOkData))
        case Text => pageFormFields.get(fieldValue.id).map { formField =>
          FieldOk(fieldValue, formField.value)
        }
      }


    val extractDefaultDate: Option[Expr] => Option[DateExpr] = {
      case Some(dateExpr: DateExpr) => Some(dateExpr)
      case None => None
    }

    val snippets: List[Html] = {
      section.fields
        .map { fieldValue =>

          fieldValue.`type` match {
<<<<<<< HEAD
            case Some(Date) =>
              val prepop = extractDefaultDate(fieldValue.value)
              uk.gov.hmrc.bforms.views.html.field_template_date(fieldValue, f.getOrElse(okValues)(fieldValue), prepop)
            case Some(Address) => uk.gov.hmrc.bforms.views.html.address(fieldValue, f.getOrElse(okValues)(fieldValue))
            case _ => uk.gov.hmrc.bforms.views.html.field_template_text(fieldValue, f.getOrElse(okValues)(fieldValue))
=======
            case Date => uk.gov.hmrc.bforms.views.html.field_template_date(fieldValue, f.getOrElse(okValues)(fieldValue))
            case Address => uk.gov.hmrc.bforms.views.html.address(fieldValue, f.getOrElse(okValues)(fieldValue))
            case Text => uk.gov.hmrc.bforms.views.html.field_template_text(fieldValue, f.getOrElse(okValues)(fieldValue))
>>>>>>> d98035a9
          }
        }
    }

    val fieldIdWithExpr: List[(FieldId, Expr)] = {
      val fieldNamesValues: List[(FieldId, Option[Expr])] = formTemplate.sections.flatMap(_.fields.map(s => (s.id, s.value)))

      fieldNamesValues.collect { case (f, Some(value)) => (f, value) }

    }

    def toJavascriptFn(fieldId: FieldId, expr: Expr): String = {

      expr match {
        case Add(FormCtx(amountA), FormCtx(amountB)) =>

          val functionName = "add" + fieldId.value;

          val eventListeners =
            for {
              elementId <- List(amountA, amountB)
              event <- List("change", "keyup")
            } yield
              s"""document.getElementById("$elementId").addEventListener("$event",$functionName);"""

          s"""|function $functionName() {
              |  var el1 = document.getElementById("$amountA").value;
              |  var el2 = document.getElementById("$amountB").value;
              |  var result = (parseInt(el1) || 0) + (parseInt(el2) || 0);
              |  return document.getElementById("${fieldId.value}").value = result;
              |};
              |${eventListeners.mkString("\n")}
              |""".stripMargin
        case otherwise => ""
      }
    }

    val rea = fieldIdWithExpr.map((toJavascriptFn _).tupled)
    val page = PageForRender(curr, hiddenFormFields, snippets, rea.mkString(";\n"))
    Ok(uk.gov.hmrc.bforms.views.html.form(formTemplate, page, formId))
  }
}

object Page {
  def apply(currentPage: Int, formTemplate: FormTemplate): Page = {
    val lastPage = formTemplate.sections.size - 1

    val curr = currentPage match {
      case x if x <= 0 => 0
      case x if x >= lastPage => lastPage
      case _ => currentPage
    }

    val section = formTemplate.sections(curr)

    Page(Math.max(0, curr - 1), curr, Math.min(lastPage, curr + 1), section, formTemplate)
  }
}<|MERGE_RESOLUTION|>--- conflicted
+++ resolved
@@ -75,17 +75,9 @@
         .map { fieldValue =>
 
           fieldValue.`type` match {
-<<<<<<< HEAD
-            case Some(Date) =>
-              val prepop = extractDefaultDate(fieldValue.value)
-              uk.gov.hmrc.bforms.views.html.field_template_date(fieldValue, f.getOrElse(okValues)(fieldValue), prepop)
-            case Some(Address) => uk.gov.hmrc.bforms.views.html.address(fieldValue, f.getOrElse(okValues)(fieldValue))
-            case _ => uk.gov.hmrc.bforms.views.html.field_template_text(fieldValue, f.getOrElse(okValues)(fieldValue))
-=======
             case Date => uk.gov.hmrc.bforms.views.html.field_template_date(fieldValue, f.getOrElse(okValues)(fieldValue))
             case Address => uk.gov.hmrc.bforms.views.html.address(fieldValue, f.getOrElse(okValues)(fieldValue))
             case Text => uk.gov.hmrc.bforms.views.html.field_template_text(fieldValue, f.getOrElse(okValues)(fieldValue))
->>>>>>> d98035a9
           }
         }
     }
