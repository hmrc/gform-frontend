--- conflicted
+++ resolved
@@ -16,13 +16,10 @@
 
 package uk.gov.hmrc.bforms.models
 
-import play.api.libs.json.{Format, JsError, JsResult, JsString, JsSuccess, JsValue, Json, OFormat, _}
+import java.time.LocalDate
+
 import org.apache.commons.lang3.RandomStringUtils
-import java.time.LocalDate
-import java.time.format.DateTimeFormatter
-
-import play.data.format.Formats.DateFormatter
-import uk.gov.hmrc.bforms.models.ValueClassFormatLocalDate.ValueClassFormatBigDecimal
+import play.api.libs.json.{Format, JsError, JsResult, JsString, JsSuccess, JsValue, Json, _}
 
 /**
   * Created by daniel-connelly on 05/01/17.
@@ -44,12 +41,7 @@
                                          standardRateWaste: StandardRateWaste = new StandardRateWaste(""),
                                          lowerRateWaste: LowerRateWaste = new LowerRateWaste(""),
                                          exemptWaste: ExemptWaste = new ExemptWaste(""),
-<<<<<<< HEAD
                                          environmentalBody1: Seq[EnvironmentalBody] =  Seq(EnvironmentalBody("default" , 0)),
-=======
-                                         environmentalBody1: EnvironmentalBody1 = new EnvironmentalBody1(0),
-                                         environmentalBody2: EnvironmentalBody2 = new EnvironmentalBody2(Some(0)),
->>>>>>> fb6ec13c
                                          emailAddress: EmailAddress = new EmailAddress(Some("")),
                                          confirmEmailAddress: ConfirmEmailAddress = new ConfirmEmailAddress(Some("")),
                                          datePersisted : LocalDate = LocalDate.now
@@ -74,11 +66,6 @@
 class StandardRateWaste(val value:String) extends AnyVal
 class LowerRateWaste(val value:String) extends AnyVal
 class ExemptWaste(val value:String) extends AnyVal
-<<<<<<< HEAD
-=======
-class EnvironmentalBody1(val value:BigDecimal) extends AnyVal
-class EnvironmentalBody2(val value:Option[BigDecimal]) extends AnyVal
->>>>>>> fb6ec13c
 class EmailAddress(val value:Option[String]) extends AnyVal
 class ConfirmEmailAddress(val value:Option[String]) extends AnyVal
 class BodyName(val value:String) extends AnyVal
@@ -198,22 +185,6 @@
   implicit val format : Format[ExemptWaste] = ValueClassFormat.format(ExemptWaste.apply)(_.value)
 }
 
-<<<<<<< HEAD
-
-
-=======
-object EnvironmentalBody1 {
-  def apply(value: BigDecimal) = new EnvironmentalBody1(value)
-
-  implicit val format : Format[EnvironmentalBody1] = ValueClassFormatBigDecimal.format(EnvironmentalBody1.apply)(_.value)
-}
-
-object EnvironmentalBody2 {
-  def apply(value: BigDecimal) = new EnvironmentalBody2(Some(value))
-
-    implicit val format: Format[EnvironmentalBody2] = ValueClassFormatBigDecimal.format(EnvironmentalBody2.apply)(_.value.getOrElse(0))
-}
->>>>>>> fb6ec13c
 
 object EmailAddress {
   def apply(value: String) = new EmailAddress(Some(value))
@@ -249,25 +220,6 @@
       override def writes(a: LocalDate): JsValue = Json.toJson(a.toString)
     }
   }
-<<<<<<< HEAD
-
-  object ValueClassFormatBigDecimal {
-    def format[A: Format](fromBigDecimalToA: BigDecimal => A)(fromAToBigDecimal: A => BigDecimal) = {
-      new Format[A] {
-        def reads(json: JsValue): JsResult[A] = {
-          json match {
-            case JsNumber(num) => JsSuccess(fromBigDecimalToA(num))
-            case unknown => JsError(s"JsNumber value expected, got: $unknown")
-          }
-        }
-
-        def writes(a: A): JsValue = JsNumber(fromAToBigDecimal(a))
-      }
-    }
-  }
-
-}
-=======
 }
 
 object ValueClassFormatBigDecimal {
@@ -283,6 +235,3 @@
     }
   }
 }
-
-
->>>>>>> fb6ec13c
