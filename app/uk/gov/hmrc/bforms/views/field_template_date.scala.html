@import uk.gov.hmrc.bforms.models.FieldValue
@import uk.gov.hmrc.bforms.models.FormFieldValidationResult
@import uk.gov.hmrc.play.views.html.helpers._

@(fieldValue: FieldValue, validationResult: Option[FormFieldValidationResult], prepop: Option[Tuple3[String, String, String]])

<<<<<<< HEAD
<div class="form-field-group @if(validationResult.map(_.isOk).contains(false)) { form-field-group--error }">
=======
<div class="form-field-group @if(validationResult.map(_.isOk).contains(true)) { form-field-group--error }">
>>>>>>> 996cd9a9
    <fieldset>
        <legend class="h3-heading">@{fieldValue.label}</legend>

        @if(fieldValue.helpText) {
        <div class="form-field--hint">@localisation(fieldValue.helpText.getOrElse(""))</div>
        }

        @errorInline(fieldValue.id.value, "Please enter required data", Seq(""))


        <div class="form-date">
            <div class="form-group">
                <label class="form-label" for="@{fieldValue.id}.day">Day</label>

                <input type="text"
                       name="@{fieldValue.id}.day"
                       id="@{fieldValue.id}.day"
<<<<<<< HEAD
                       @if(validationResult.map(_.getCurrentValue("day")).getOrElse("")==""){
                            value = "@prepop.getOrElse(("","",""))._1"
                        }else{
                            value="@validationResult.map(_.getCurrentValue("day")).getOrElse("")"
                        }

                class="form-control form-control--block"
                required>

=======
                       value="@validationResult.map(_.getCurrentValue(" day")).getOrElse("")"
                class="form-control form-control--block"
                required >
>>>>>>> 996cd9a9
            </div>

            <div class="form-group">
                <label class="form-label" for="@{fieldValue.id}.month">Month</label>

                <input type="text"
                       name="@{fieldValue.id}.month"
                       id="@{fieldValue.id}.month"
<<<<<<< HEAD
                       @if(validationResult.map(_.getCurrentValue("month")).getOrElse("")==""){
                             value = "@prepop.getOrElse(("","",""))._2"
                        }else{
                            value="@validationResult.map(_.getCurrentValue("month")).getOrElse("")"
                        }
=======
                       value="@validationResult.map(_.getCurrentValue(" month")).getOrElse("")"
>>>>>>> 996cd9a9
                class= "form-control form-control--block"
                required>
            </div>

            <div class="form-group form-group-year">
                <label class="form-label" for="@{fieldValue.id}.year">Year</label>

                <input type="text"
                       name="@{fieldValue.id}.year"
                       id="@{fieldValue.id}.year"
<<<<<<< HEAD
                       @if(validationResult.map(_.getCurrentValue("year")).getOrElse("")==""){
                            value = "@prepop.getOrElse(("","",""))._3"
                        }else{
                            value="@validationResult.map(_.getCurrentValue("year")).getOrElse("")"
                        }
=======
                       value="@validationResult.map(_.getCurrentValue(" year")).getOrElse("")"
>>>>>>> 996cd9a9
                class="form-control form-control--block"
                required>
            </div>
        </div>
    </fieldset>
</div><|MERGE_RESOLUTION|>--- conflicted
+++ resolved
@@ -4,11 +4,7 @@
 
 @(fieldValue: FieldValue, validationResult: Option[FormFieldValidationResult], prepop: Option[Tuple3[String, String, String]])
 
-<<<<<<< HEAD
-<div class="form-field-group @if(validationResult.map(_.isOk).contains(false)) { form-field-group--error }">
-=======
 <div class="form-field-group @if(validationResult.map(_.isOk).contains(true)) { form-field-group--error }">
->>>>>>> 996cd9a9
     <fieldset>
         <legend class="h3-heading">@{fieldValue.label}</legend>
 
@@ -26,7 +22,7 @@
                 <input type="text"
                        name="@{fieldValue.id}.day"
                        id="@{fieldValue.id}.day"
-<<<<<<< HEAD
+
                        @if(validationResult.map(_.getCurrentValue("day")).getOrElse("")==""){
                             value = "@prepop.getOrElse(("","",""))._1"
                         }else{
@@ -36,11 +32,6 @@
                 class="form-control form-control--block"
                 required>
 
-=======
-                       value="@validationResult.map(_.getCurrentValue(" day")).getOrElse("")"
-                class="form-control form-control--block"
-                required >
->>>>>>> 996cd9a9
             </div>
 
             <div class="form-group">
@@ -49,15 +40,13 @@
                 <input type="text"
                        name="@{fieldValue.id}.month"
                        id="@{fieldValue.id}.month"
-<<<<<<< HEAD
+
                        @if(validationResult.map(_.getCurrentValue("month")).getOrElse("")==""){
                              value = "@prepop.getOrElse(("","",""))._2"
                         }else{
                             value="@validationResult.map(_.getCurrentValue("month")).getOrElse("")"
                         }
-=======
-                       value="@validationResult.map(_.getCurrentValue(" month")).getOrElse("")"
->>>>>>> 996cd9a9
+
                 class= "form-control form-control--block"
                 required>
             </div>
@@ -68,15 +57,13 @@
                 <input type="text"
                        name="@{fieldValue.id}.year"
                        id="@{fieldValue.id}.year"
-<<<<<<< HEAD
+
                        @if(validationResult.map(_.getCurrentValue("year")).getOrElse("")==""){
                             value = "@prepop.getOrElse(("","",""))._3"
                         }else{
                             value="@validationResult.map(_.getCurrentValue("year")).getOrElse("")"
                         }
-=======
-                       value="@validationResult.map(_.getCurrentValue(" year")).getOrElse("")"
->>>>>>> 996cd9a9
+
                 class="form-control form-control--block"
                 required>
             </div>
