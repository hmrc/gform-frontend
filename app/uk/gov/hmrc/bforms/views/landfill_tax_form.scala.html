 @import uk.gov.hmrc.bforms.models.LandfillTaxDetails
    @(landfillTaxForm: Form[LandfillTaxDetails], registrationNumber: String)(implicit request: Request[_], messages: Messages)


    @import uk.gov.hmrc.bforms.views.html.helpers.forms.{form, submit}
    @import uk.gov.hmrc.play.views.html.helpers._
    @import views.html.helper.CSRF
    landfillTaxFormSubmitContinue
    @uk.gov.hmrc.bforms.views.html.main_template(title = "bforms-frontend landfill tax form", bodyClasses = None) {
        <header class="page-header text">
            <h1>Landfill Tax Return</h1>
        </header>
        <p class="subsection">
    <h2>About you</h2>
        </p>

        <form action=@uk.gov.hmrc.bforms.controllers.routes.LandfillTaxForm.landfillTaxForms(registrationNumber:String).url method="POST" class="js-form" autocomplete="off" novalidate="novalidate">

            @{
                CSRF.formField
            }

            @landfillTaxForm.globalError.map { error =>
                <div class="flash error-summary error-summary--show">
                    @error.message
                </div>
            }

        <fieldset class="form-field-group@if(landfillTaxForm("firstName").hasErrors) { form-field-group--error}">
            <p>This information is about the person completing the form.</p>
            <label for="arn">
                <h3> Your First name </h3>
                @errorInline("firstName", "Please enter your first name", Seq("optional-extra-css-classes"))
                <input
                type="text"
                name="firstName"
                id="firstname"
                value="@landfillTaxForm("firstName").value"
                class="form-control form-control--block"
                required
                    pattern="\S+"
                >
            </label>
        </fieldset>

        <fieldset class="form-field-group@if(landfillTaxForm("lastName").hasErrors) { form-field-group--error}">
            <label for="arn">
                <h3> Your Last name </h3>
                @errorInline("lastName", "Please enter your last name", Seq("optional-extra-css-classes"))
                <input
                type="text"
                name="lastName"
                id="lastname"
                value="@landfillTaxForm("lastName").value"
                class="form-control form-control--block"
                required
                pattern="\S+"
                >
            </label>
        </fieldset>

        <fieldset class="form-field-group@if(landfillTaxForm("telephoneNumber").hasErrors) { form-field-group--error}">
            <label for="arn">
                <h3>Telephone Number</h3>
                <p>If this is a UK landline or an overseas number, you must include the area or dialling code.</p>
                @errorInline("telephoneNumber", "Please enter your telephone number", Seq("optional-extra-css-classes"))
                <input
                type="text"
                name="telephoneNumber"
                id="telephoneNumber"
                value="@landfillTaxForm("telephoneNumber").value"
                class="form-control form-control--block"
                required
                    pattern="[+]?[\d ]{2,}"
                >
            </label>
        </fieldset>

        <fieldset class="form-field-group@if(landfillTaxForm("status").hasErrors) { form-field-group--error}">
            <label for="arn">
                <h3> Status </h3>
                <p>For example Director, Company Secretary, Agent</p>
                @errorInline("status", "Please enter your status", Seq("optional-extra-css-classes"))
                <input
                type="text"
                name="status"
                id="status"
                value="@landfillTaxForm("status").value"
                class="form-control form-control--block"
                required
                >
            </label>
        </fieldset>

        <fieldset class="form-field-group@if(landfillTaxForm("nameOfBusiness").hasErrors) { form-field-group--error}">
            <label for="arn">
                <h3>  Name of Business </h3>
                @errorInline("nameOfBusiness", "Please enter the name of your business", Seq("optional-extra-css-classes"))
                <input
                type="text"
                name="nameOfBusiness"
                id="nameOfBusiness"
                value="@landfillTaxForm("nameOfBusiness").value"
                class="form-control form-control--block"
                required
                >
            </label>
        </fieldset>

        <fieldset class="form-field-group@if(landfillTaxForm("accountingPeriodStartDate").hasErrors) { form-field-group--error}">
            <label for="arn">
                <h3> Accounting Period Start Date </h3>
                <p>For example 20/03/2010</p>
                @errorInline("accountingPeriodStartDate", "Please enter the start date of the accounting period", Seq("optional-extra-css-classes"))
                <input
                type="text"
                name="accountingPeriodStartDate"
                id="accountingPeriodStartDate"
                value="@{if(landfillTaxForm("accountingPeriodStartDate").value.toString.equals("Some(01/01/+1000000000)")){""}else{landfillTaxForm("accountingPeriodStartDate").value}}"
                class="form-control form-control--block"
                <!--required-->
                    pattern="^(0[1-9]|[12][0-9]|3[01])[- /.](0[1-9]|1[012])[- /.](19|20)\d\d$"
                >
            </label>
        </fieldset>

        <fieldset class="form-field-group@if(landfillTaxForm("accountingPeriodEndDate").hasErrors) { form-field-group--error}">
            <label for="arn">
                <h3> Accounting Period End Date </h3>
                <p>For example 20/03/2015</p>
                @errorInline("accountingPeriodEndDate", "Please enter the end date of the accounting period", Seq("optional-extra-css-classes"))
                <input
                type="text"
                name="accountingPeriodEndDate"
                id="accountingPeriodEndDate"
                value="@{if(landfillTaxForm("accountingPeriodEndDate").value.toString.equals("Some(01/01/+1000000000)")){""}else{landfillTaxForm("accountingPeriodEndDate").value}}"
                class="form-control form-control--block"
                <!--required-->
                pattern="^(0[1-9]|[12][0-9]|3[01])[- /.](0[1-9]|1[012])[- /.](19|20)\d\d$"
                >
            </label>
        </fieldset>

        <fieldset class="form-field-group@if(landfillTaxForm("taxDueForThisPeriod").hasErrors) { form-field-group--error}">
            <label for="arn">
                <h3> Tax Due For This Period </h3>
                <p>Do not include any bad debt relief or credits</p>
                @errorInline("taxDueForThisPeriod", "Please enter a valid amount", Seq("optional-extra-css-classes"))
                <input
                type="text"
                name="taxDueForThisPeriod"
                id="taxDueForThisPeriod"
                value="@landfillTaxForm("taxDueForThisPeriod").value"
                class="form-control form-control--block"
                <!--required-->
                    pattern="[\d.]+"
                >
            </label>
        </fieldset>

        <p>If you have declared the wrong amount on any of your previous returns, you can include errors of up to £10,000.<br>
            <br>
            Errors above £10,000 can be included up to a maximum limit of £50,000. This only applies if the errors are below 1% of the bad debt relief turnover figure (before correction) of your VAT return for the VAT return period in which you are making the correction.<br>
            <br>
            If you are not VAT registered the limit is £10,000.<br>
            <br>
            If the net amount is over these limits, do not include the amount on this return. Instead you must tell us by a disclosure in writing and send it to the following Central Collection Unit address.<br>
            <br>
            HM Revenue and Customs <br>
            <br>
            Environmental Taxes Team <br>
            <br>
            Room ELG-03 <br>
            <br>
            St Mungos Road <br>
            <br>
            Cumbernauld <br>
            <br>
            Strathclyde <br>
            <br>
            G70 5TR</p>

        <fieldset class="form-field-group@if(landfillTaxForm("underDeclarationsFromPreviousPeriod").hasErrors) { form-field-group--error}">
            <label for="arn">
                <h3>Under Declarations From Previous Period </h3>
                @errorInline("underDeclarationsFromPreviousPeriod", "Please Enter Under Declarations From Previous Period", Seq("optional-extra-css-classes"))
                <input
                onblur="findTotal()"
                type="text"
                name="underDeclarationsFromPreviousPeriod"
                id="underDeclarationsFromPreviousPeriod"
                value="@landfillTaxForm("underDeclarationsFromPreviousPeriod").value"
                class="form-control form-control--block"
                required
                    pattern="[\d.]+"
                >
            </label>
        </fieldset>

            <fieldset>
                Total: £ <input type="label" name="total" id="total"/>
            </fieldset>

            <script type="text/javascript">
<<<<<<< HEAD
                <!--function findTotal(){-->
=======
                function findTotal(){
>>>>>>> 143bac4a
                    var taxDue = document.getElementById('taxDueForThisPeriod').value;
                    var underDec = document.getElementById('underDeclarationsFromPreviousPeriod').value;
                    var tot = parseInt(taxDue) + parseInt(underDec);

                    document.getElementById('total').value = tot;
                   }

            </script>


        <fieldset class="form-field-group@if(landfillTaxForm("overDeclarationsForThisPeriod").hasErrors) { form-field-group--error}">
            <label for="arn">
                <h3> Over Declarations For This Period</h3>
                @errorInline("overDeclarationsForThisPeriod", "Please Enter Over Declarations For This Period", Seq("optional-extra-css-classes"))
                <input
                type="text"
                name="overDeclarationsForThisPeriod"
                id="overDeclarationsForThisPeriod"
                value="@landfillTaxForm("overDeclarationsForThisPeriod").value"
                class="form-control form-control--block"
                required
                    pattern="[\d.]+"
                >
            </label>
        </fieldset>

        <fieldset class="form-field-group@if(landfillTaxForm("taxCreditClaimedForEnvironment").hasErrors) { form-field-group--error}">
            <label for="arn">
                <h3> Tax Credit Claimed For Environment</h3>
                <p>The rules for claiming credit are set out in notice LFT1</p>
                @errorInline("taxCreditClaimedForEnvironment", "Please Enter Tax Credit Claimed For Environment", Seq("optional-extra-css-classes"))
                <input
                type="text"
                name="taxCreditClaimedForEnvironment"
                id="taxCreditClaimedForEnvironment"
<<<<<<< HEAD
                value="@{if(landfillTaxForm("taxCreditClaimedForEnvironment").value.toString.equals("Some(-1)")){""} else {landfillTaxForm("taxCreditClaimedForEnvironment").value}}"
=======
                value="@{if(landfillTaxForm("taxCreditClaimedForEnvironment").value.toString.equals(Some("-1"))){""} else {landfillTaxForm("taxCreditClaimedForEnvironment").value}}"
>>>>>>> 143bac4a
                class="form-control form-control--block"
                required
                    pattern="[\d.]+"
                >
            </label>
        </fieldset>

        <fieldset class="form-field-group@if(landfillTaxForm("badDebtReliefClaimed").hasErrors) { form-field-group--error}">
            <label for="arn">
                <h3>  Bad Debt Relief Claimed </h3>
                @errorInline("badDebtReliefClaimed", "Please Enter Bad Debt Relief Claimed", Seq("optional-extra-css-classes"))
                <input
                type="text"
                name="badDebtReliefClaimed"
                id="badDebtReliefClaimed"
                value="@landfillTaxForm("badDebtReliefClaimed").value"
                class="form-control form-control--block"
                required
                    pattern="[\d.]+"
                >
            </label>
        </fieldset>

        <fieldset class="form-field-group@if(landfillTaxForm("otherCredits").hasErrors) { form-field-group--error}">
            <label for="arn">
                <h3>Other Credits </h3>
                <p>This is the amount of landfill tax credits you are claiming this period in respect of landfill tax paid waste, removed from site for environmental reasons or for reuse</p>
                @errorInline("otherCredits", "Please Enter any Other Credits", Seq("optional-extra-css-classes"))
                <input
                onblur="findTotalCredits(); findNetTax()"
                type="text"
                name="otherCredits"
                id="otherCredits"
                value="@landfillTaxForm("otherCredits").value"
                class="form-control form-control--block"
                required
                    pattern="[\d.]+"
                >
            </label>
        </fieldset>

            <fieldset>
                Total credits: £ <input type="label" name="totalCredits" id="totalCredits"/>
            </fieldset>

            <br>

            <fieldset>
                Net tax due:   £ <input type="label" name="netDue" id="netDue"/>
            </fieldset>

            <br>



            <script type="text/javascript">
                function findTotalCredits(){
                    var overDec = document.getElementById('overDeclarationsForThisPeriod').value;
                    var taxCredClaimed = document.getElementById('taxCreditClaimedForEnvironment').value;
                    var badDebt = document.getElementById('badDebtReliefClaimed').value;
                    var otherCred = document.getElementById('otherCredits').value;

                    var tot= parseInt(overDec) + parseInt(taxCredClaimed) + parseInt(badDebt) + parseInt(otherCred);

                    document.getElementById('totalCredits').value = tot;
                   }

            </script>


            <script type="text/javascript">
                function findNetTax(){
                    var totalTax = document.getElementById('total').value;
                    var totalCredits = document.getElementById('totalCredits').value;
                    var tot = totalTax - totalCredits;

                    document.getElementById('netDue').value = tot;
                   }

            </script>



        <h2>Weight of waste per category, landfilled in this return period</h2>
        <p>Where we have agreed a scheme to discount the water content of waste for tax calculation purposes, you should not include the weight of this water.</p>
        <fieldset class="form-field-group@if(landfillTaxForm("standardRateWaste").hasErrors) { form-field-group--error}">
            <label for="arn">
                <h3>   Standard Rate Waste </h3>
                @errorInline("standardRateWaste", "Please Enter Standard Rate Waste", Seq("optional-extra-css-classes"))
                <input
                type="text"
                name="standardRateWaste"
                id="standardRateWaste"
                value="@landfillTaxForm("standardRateWaste").value"
                class="form-control form-control--block"
                required
                    pattern="[\d.]+"
                >
            </label>
        </fieldset>

        <fieldset class="form-field-group@if(landfillTaxForm("lowerRateWaste").hasErrors) { form-field-group--error}">
            <label for="arn">
                <h3> Lower Rate Waste </h3>
                @errorInline("lowerRateWaste", "Please Enter Lower Rate Waste", Seq("optional-extra-css-classes"))
                <input
                type="text"
                name="lowerRateWaste"
                id="lowerRateWaste"
                value="@landfillTaxForm("lowerRateWaste").value"
                class="form-control form-control--block"
                required
                    pattern="[\d.]+"
                >
            </label>
        </fieldset>

        <fieldset class="form-field-group@if(landfillTaxForm("exemptWaste").hasErrors) { form-field-group--error}">
            <label for="arn">
                <h3> Exempt Waste </h3>
                @errorInline("exemptWaste", "Please Enter Exempt Waste", Seq("optional-extra-css-classes"))
                <input
                type="text"
                name="exemptWaste"
                id="exemptWaste"
                value="@landfillTaxForm("exemptWaste").value"
                class="form-control form-control--block"
                required
                    pattern="[\d.]+"
                >
            </label>
        </fieldset>

        <fieldset class="form-field-group@if(landfillTaxForm("environmentalBody1").hasErrors) { form-field-group--error}">
         <h3>  Environmental Bodies </h3>
                @errorInline("environmentalBody1", "Please Enter Environmental Body1", Seq("optional-extra-css-classes"))

        </fieldset>
        @helper.repeat(landfillTaxForm("environmentalBody1"), min =  1) { dataField =>
            @dataField("bodyName").value.map { _ =>
                @dataField("amount").value.map { _ =>
            }
            }


        <script src='@routes.Assets.versioned("javascripts/addInput.js")' language="Javascript" type="text/javascript"></script>
        <div id="dynamicInput">
        <div style="float: left;" id="name_0">
        @helper.inputText(dataField("bodyName"), '_label -> "Name", 'inputDivClass -> "col-sm-8", 'placeholder -> "", 'class -> "form-field-group")
        </div>

        <div style="float: right;" id="amount_0">
            <dl class="" id='@dataField("amount").id'>
                <dt>
                    <label for='@dataField("amount").id'>Amount</label>
                </dt>
                <dd>
                    <input type="text" id='@dataField("amount").id' name='@dataField("amount").name' value='@{if(dataField("amount").value.toString.equals("Some(-1)")){""}else{dataField("amount").value}}' inputdivclass="col-sm-8" class="form-field-group"/>
                </dd>
            </dl>
        <!--@helper.inputText(dataField("amount"), '_label -> "Amount", 'inputDivClass -> "col-sm-8", 'placeholder -> "", 'class -> "form-field-group")-->


        </div>
        </div>
                <div id="newField">
                </div>
                <br>
            <br>
            <br>
            <br>
            <br>
          <div style="float:right">
              <button type="button" value="Add" onClick="addInput('dynamicInput');">Add</button>
              <button type="button" value="remove" onClick="removeField('newField');">Delete</button>
          </div>

        }
        <h1>Declaration</h1>
        <h4>You can avoid financial penalty, or even prosecution, by making sure that you have given complete and accurate information on this form.

            You have the right to appeal if we impose one.

            By selecting Confirm and send, you declare that the information that you have provided is true and complete </h4>


        <p>If you provide your email address, we'll send you an email to confirm your application has been sent.</p>
        <fieldset class="form-field-group@if(landfillTaxForm("emailAddress").hasErrors) { form-field-group--error}">
            <label for="arn">
                <h3>  Email Address (Optional) </h3>
                @errorInline("emailAddress", "Please Enter a Valid Email Address", Seq("optional-extra-css-classes"))
                <input
                type="text"
                name="emailAddress"
                id="emailAddress"
                value="@{if(landfillTaxForm("emailAddress").value.toString.equals("Some(None)")){""}else{landfillTaxForm("emailAddress").value}}"
                class="form-control form-control--block"
                pattern="([^ @@]+@@[^ @@]+)?"
                >
            </label>
        </fieldset>

        <fieldset class="form-field-group@if(landfillTaxForm("confirmEmailAddress").hasErrors) { form-field-group--error}">
            <label for="arn">
                <h3>  Confirm Email Address (Optional) </h3>
                @errorInline("emailAddress", "Please Confirm Email Address", Seq("optional-extra-css-classes"))
                <input
                type="text"
                name="confirmEmailAddress"
                id="confirmEmailAddress"
                value="@{if(landfillTaxForm("confirmEmailAddress").value.toString.equals("Some(None)")){""}else{landfillTaxForm("confirmEmailAddress").value}}"
                class="form-control form-control--block"
                pattern="([^ @@]+@@[^ @@]+)?"
                >
            </label>
        </fieldset>

        <br>
            <input type="hidden" name="registrationNumber" value="@registrationNumber" />

            <button name="save" value="Exit">Exit</button>

            <button name="save" value="Continue">Continue</button>

        </form>

    }<|MERGE_RESOLUTION|>--- conflicted
+++ resolved
@@ -202,11 +202,7 @@
             </fieldset>
 
             <script type="text/javascript">
-<<<<<<< HEAD
-                <!--function findTotal(){-->
-=======
                 function findTotal(){
->>>>>>> 143bac4a
                     var taxDue = document.getElementById('taxDueForThisPeriod').value;
                     var underDec = document.getElementById('underDeclarationsFromPreviousPeriod').value;
                     var tot = parseInt(taxDue) + parseInt(underDec);
@@ -242,11 +238,7 @@
                 type="text"
                 name="taxCreditClaimedForEnvironment"
                 id="taxCreditClaimedForEnvironment"
-<<<<<<< HEAD
                 value="@{if(landfillTaxForm("taxCreditClaimedForEnvironment").value.toString.equals("Some(-1)")){""} else {landfillTaxForm("taxCreditClaimedForEnvironment").value}}"
-=======
-                value="@{if(landfillTaxForm("taxCreditClaimedForEnvironment").value.toString.equals(Some("-1"))){""} else {landfillTaxForm("taxCreditClaimedForEnvironment").value}}"
->>>>>>> 143bac4a
                 class="form-control form-control--block"
                 required
                     pattern="[\d.]+"
