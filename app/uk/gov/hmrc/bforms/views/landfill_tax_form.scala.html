--- conflicted
+++ resolved
@@ -1,32 +1,3 @@
-<<<<<<< HEAD
-@import uk.gov.hmrc.bforms.models.LandfillTaxDetails
-@(landfillTaxForm: Form[LandfillTaxDetails], registrationNumber: String)(implicit request: Request[_], messages: Messages)
-
-
-@import uk.gov.hmrc.bforms.views.html.helpers.forms.{form, submit}
-@import uk.gov.hmrc.play.views.html.helpers._
-@import views.html.helper.CSRF
-landfillTaxFormSubmitContinue
-@uk.gov.hmrc.bforms.views.html.main_template(title = "bforms-frontend landfill tax form", bodyClasses = None) {
-    <header class="page-header text">
-        <h1>Landfill Tax Return</h1>
-    </header>
-    <p class="subsection">
-<h2>About you</h2>
-    </p>
-
-    <form action=@uk.gov.hmrc.bforms.controllers.routes.LandfillTaxForm.landfillTaxForms(registrationNumber:String).url method="POST" class="js-form" autocomplete="off" novalidate="novalidate">
-
-        @{
-            CSRF.formField
-        }
-
-        @landfillTaxForm.globalError.map { error =>
-            <div class="flash error-summary error-summary--show">
-                @error.message
-            </div>
-        }
-=======
  @import uk.gov.hmrc.bforms.models.LandfillTaxDetails
     @(landfillTaxForm: Form[LandfillTaxDetails], registrationNumber: String)(implicit request: Request[_], messages: Messages)
 
@@ -54,7 +25,6 @@
                     @error.message
                 </div>
             }
->>>>>>> 150df376
 
         <fieldset class="form-field-group@if(landfillTaxForm("firstName").hasErrors) { form-field-group--error}">
             <p>This information is about the person completing the form.</p>
