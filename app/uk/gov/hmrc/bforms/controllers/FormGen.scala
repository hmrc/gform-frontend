/*
 * Copyright 2017 HM Revenue & Customs
 *
 * Licensed under the Apache License, Version 2.0 (the "License");
 * you may not use this file except in compliance with the License.
 * You may obtain a copy of the License at
 *
 *     http://www.apache.org/licenses/LICENSE-2.0
 *
 * Unless required by applicable law or agreed to in writing, software
 * distributed under the License is distributed on an "AS IS" BASIS,
 * WITHOUT WARRANTIES OR CONDITIONS OF ANY KIND, either express or implied.
 * See the License for the specific language governing permissions and
 * limitations under the License.
 */

package uk.gov.hmrc.bforms.controllers

import javax.inject.{Inject, Singleton}

import uk.gov.hmrc.bforms.models.ValidationUtil._
//import cats.Semigroup
//import cats.data.Validated
//import cats.data.Validated.{Invalid, Valid}
//import cats.kernel.Monoid
import cats.syntax.traverse._
import cats.syntax.either._
import cats.kernel.Monoid
import cats.instances.all._
import play.api.i18n.{I18nSupport, MessagesApi}
import play.api.libs.json.Json
import play.api.mvc.Result
import uk.gov.hmrc.bforms.controllers.helpers.FormHelpers._
import uk.gov.hmrc.bforms.models._
import uk.gov.hmrc.bforms.models.components._
import uk.gov.hmrc.bforms.models.form._
import uk.gov.hmrc.bforms.service.ValidationService.CompData
import uk.gov.hmrc.play.frontend.controller.FrontendController

import scala.concurrent.{ExecutionContext, Future}
import uk.gov.hmrc.bforms.service.SaveService
import uk.gov.hmrc.play.http.HeaderCarrier

@Singleton
class FormGen @Inject()(val messagesApi: MessagesApi, val sec: SecuredActions)(implicit ec: ExecutionContext)
  extends FrontendController with I18nSupport {

  def form(formTypeId: FormTypeId, version: String) =
    sec.SecureWithTemplateAsync(formTypeId, version) { implicit authContext =>
      implicit request =>

        val formTemplate = request.formTemplate

        Page(0, formTemplate).renderPage(Map.empty[FieldId, Seq[String]], None, None)

    }

  def formById(formTypeId: FormTypeId, version: String, formId: FormId) = formByIdPage(formTypeId, version, formId, 0)

  def formByIdPage(formTypeId: FormTypeId, version: String, formId: FormId, currPage: Int) = sec.SecureWithTemplateAsync(formTypeId, version) {
    implicit authContext =>
      implicit request =>

        SaveService.getFormById(formTypeId, version, formId).flatMap { formData =>

          val lookup: Map[FieldId, Seq[String]] = formData.fields.map(fd => fd.id -> List(fd.value)).toMap

          val formTemplate = request.formTemplate

          Page(currPage, formTemplate).renderPage(lookup, Some(formId), None)

        }
  }


  val FormIdExtractor = "bforms/forms/.*/.*/([\\w\\d-]+)$".r.unanchored

  def save(formTypeId: FormTypeId, version: String, currentPage: Int) = sec.SecureWithTemplateAsync(formTypeId, version) {
    implicit authContext =>
      implicit request =>
        processResponseDataFromBody(request) { data =>
          val formTemplate = request.formTemplate

          val page = Page(currentPage, formTemplate)
          val nextPage = Page(page.next, formTemplate)

          val formIdOpt: Option[FormId] = anyFormId(data)

          val actionE: Either[String, FormAction] = FormAction.fromAction(getActions(data, FieldId("save")), page)

<<<<<<< HEAD
          val validatedData = page.section.fields.map(fv => CompData(fv, data).validateComponents)
          val validatedDataResult = Monoid[ValidatedType].combineAll(validatedData)

          val finalResult: Either[List[FormFieldValidationResult], List[FormFieldValidationResult]] = ValidationUtil.evaluateValidationResult(page.section.fields, validatedDataResult, data)
=======
          val dataGetter: FieldValue => String => Seq[String] = fv => suffix => data.get(fv.id.withSuffix(suffix)).toList.flatten

          val validate: Map[FieldValue, ComponentData] = page.section.fields.map { fv =>
            fv.`type` match {
              case Address =>
                val getData = dataGetter(fv)
                val acd = AddressComponentData(
                  getData("street1"),
                  getData("street2"),
                  getData("street3"),
                  getData("town"),
                  getData("county"),
                  getData("postcode"),
                  getData("country")
                )
                fv -> acd
              case Date(_, _, _) =>
                val getData = dataGetter(fv)

                val acd = DateComponentData(
                  getData("day"),
                  getData("month"),
                  getData("year")
                )
                fv -> acd
              case Text(_, _) => fv -> TextData(data.get(fv.id).toList.flatten)
              case Choice(_, _, _, _) => fv -> ChoiceComponentData(data.get(fv.id).toList.flatten)
            }
          }.toMap
>>>>>>> 543cc665


          def saveAndProcessResponse(continuation: SaveResult => Future[Result])(implicit hc: HeaderCarrier): Future[Result] = {

            finalResult match {
              case Left(listFormValidation) =>
                val map: Map[FieldValue, FormFieldValidationResult] = listFormValidation.map { validResult =>

                  val extractedFieldValue = validResult match {
                    case FieldOk(fv, _) => fv
                    case FieldError(fv, _, _) => fv
                    case ComponentField(fv, _) => fv
                    case FieldGlobalOk(fv, _) => fv
                    case FieldGlobalError(fv, _, _) => fv
                  }

                  extractedFieldValue -> validResult
                }.toMap

                page.renderPage(data, formIdOpt, Some(map.get))

              case Right(listFormValidation) =>
                val formFieldIds = listFormValidation.map(_.toFormField)
                val formFields = formFieldIds.sequenceU.map(_.flatten).toList.flatten

                val formData = FormData(formTypeId, version, "UTF-8", formFields)
                submitOrUpdate(formIdOpt, formData, false).flatMap {
                  case SaveResult(_, Some(error)) => Future.successful(BadRequest(error))
                  case result => continuation(result)
                }
            }

          }

          actionE match {
            case Right(action) =>
              action match {
                case SaveAndContinue =>
                  saveAndProcessResponse { saveResult =>
                    getFormId(formIdOpt, saveResult) match {
                      case Right(formId) => nextPage.renderPage(data, Some(formId), None)
                      case Left(error) => Future.successful(BadRequest(error))
                    }
                  }
                case SaveAndExit =>

                  val formFieldsList = finalResult match {
                    case Left(formFieldResultList) => formFieldResultList
                    case Right(formFieldResultList) => formFieldResultList
                  }

                  val formFieldIds = formFieldsList.map(_.toFormFieldTolerant)
                  val formFields = formFieldIds.sequenceU.flatten

                  val formData = FormData(formTypeId, version, "UTF-8", formFields)

                  submitOrUpdate(formIdOpt, formData, true).map(response => Ok(Json.toJson(response)))

                case SaveAndSummary =>
                  saveAndProcessResponse { saveResult =>

                    getFormId(formIdOpt, saveResult) match {

                      case Right(formId) =>
                        Future.successful(Redirect(routes.SummaryGen.summaryById(formTypeId, version, formId)))
                      case Left(error) =>
                        Future.successful(BadRequest(error))
                    }
                  }
              }

            case Left(error) =>
              Future.successful(BadRequest(error))
          }
        }
  }

  private def submitOrUpdate(formIdOpt: Option[FormId], formData: FormData, tolerant: Boolean)(implicit hc: HeaderCarrier): Future[SaveResult] = {
    formIdOpt match {
      case Some(formId) =>
        SaveService.updateFormData(formId, formData, tolerant)
      case None =>
        SaveService.saveFormData(formData, tolerant)
    }
  }

  private def getFormId(formIdOpt: Option[FormId], saveResult: SaveResult): Either[String, FormId] = {
    formIdOpt match {
      case Some(formId) => Right(formId)
      case None => saveResult.success match {
        case Some(FormIdExtractor(formId)) => Right(FormId(formId))
        case Some(otherwise) => Left(s"Cannot determine formId from $otherwise")
        case None => Left(s"Cannot determine formId from ${Json.toJson(saveResult)}")
      }
    }
  }
}<|MERGE_RESOLUTION|>--- conflicted
+++ resolved
@@ -88,43 +88,10 @@
 
           val actionE: Either[String, FormAction] = FormAction.fromAction(getActions(data, FieldId("save")), page)
 
-<<<<<<< HEAD
           val validatedData = page.section.fields.map(fv => CompData(fv, data).validateComponents)
           val validatedDataResult = Monoid[ValidatedType].combineAll(validatedData)
 
           val finalResult: Either[List[FormFieldValidationResult], List[FormFieldValidationResult]] = ValidationUtil.evaluateValidationResult(page.section.fields, validatedDataResult, data)
-=======
-          val dataGetter: FieldValue => String => Seq[String] = fv => suffix => data.get(fv.id.withSuffix(suffix)).toList.flatten
-
-          val validate: Map[FieldValue, ComponentData] = page.section.fields.map { fv =>
-            fv.`type` match {
-              case Address =>
-                val getData = dataGetter(fv)
-                val acd = AddressComponentData(
-                  getData("street1"),
-                  getData("street2"),
-                  getData("street3"),
-                  getData("town"),
-                  getData("county"),
-                  getData("postcode"),
-                  getData("country")
-                )
-                fv -> acd
-              case Date(_, _, _) =>
-                val getData = dataGetter(fv)
-
-                val acd = DateComponentData(
-                  getData("day"),
-                  getData("month"),
-                  getData("year")
-                )
-                fv -> acd
-              case Text(_, _) => fv -> TextData(data.get(fv.id).toList.flatten)
-              case Choice(_, _, _, _) => fv -> ChoiceComponentData(data.get(fv.id).toList.flatten)
-            }
-          }.toMap
->>>>>>> 543cc665
-
 
           def saveAndProcessResponse(continuation: SaveResult => Future[Result])(implicit hc: HeaderCarrier): Future[Result] = {
 
