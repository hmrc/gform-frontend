/*
 * Copyright 2017 HM Revenue & Customs
 *
 * Licensed under the Apache License, Version 2.0 (the "License");
 * you may not use this file except in compliance with the License.
 * You may obtain a copy of the License at
 *
 *     http://www.apache.org/licenses/LICENSE-2.0
 *
 * Unless required by applicable law or agreed to in writing, software
 * distributed under the License is distributed on an "AS IS" BASIS,
 * WITHOUT WARRANTIES OR CONDITIONS OF ANY KIND, either express or implied.
 * See the License for the specific language governing permissions and
 * limitations under the License.
 */

package uk.gov.hmrc.bforms.controllers

import javax.inject.{Inject, Singleton}

import uk.gov.hmrc.bforms.models.{LandFillTaxDetailsPersistence, LandfillTaxDetails}
import uk.gov.hmrc.bforms.service._
import uk.gov.hmrc.play.frontend.controller.FrontendController

import scala.concurrent.{ExecutionContext, Future}
import play.api.i18n.{I18nSupport, MessagesApi}
import play.api.mvc.Action
import reactivemongo.api.DB
import uk.gov.hmrc.bforms.repositories.LandFillTaxRepository



@Singleton
class LandfillTaxForm @Inject()(val messagesApi: MessagesApi, repository: LandFillTaxRepository)(implicit ec: ExecutionContext, db : DB)
  extends FrontendController with I18nSupport {

//  implicit val repo : LandFillTaxRepository = LandFillTaxRepository.apply(db

  implicit val y : TaxFormRetrieve[String, LandFillTaxDetailsPersistence] = TaxFormRetrieve.somethingElse(repository)
  implicit val x : TaxFormSaveExit[LandfillTaxDetails] = TaxFormSaveExit.nameLater(repository)

  def landfillTaxFormDisplay(registrationNumber : String) = Action.async { implicit request =>
    val form = LandfillTaxDetails.form

    RetrieveService.retrieve(registrationNumber).flatMap {
      case x : Either[Unit, List[LandFillTaxDetailsPersistence]] => {
        x match {
          case Right(Nil) => {
            println("Right(Nil)")
            Future.successful(Ok(uk.gov.hmrc.bforms.views.html.landfill_tax_form(form, registrationNumber.filter(Character.isLetterOrDigit))))
          }
          case Right(list) => {
            println("Right(list)")
            val formData : LandFillTaxDetailsPersistence = list(0)
            println(formData.firstName.value)
            val filledForm = new LandfillTaxDetails("",
              formData.firstName.value,
              formData.lastName.value,
              formData.telephoneNumber.value,
              formData.status.value,
              formData.nameOfBusiness.value,
              formData.accountingPeriodStartDate,
              formData.accountingPeriodEndDate,
              formData.taxDueForThisPeriod.value,
              formData.underDeclarationsFromPreviousPeriod.value,
              formData.overDeclarationsForThisPeriod.value,
              formData.taxCreditClaimedForEnvironment.value,
              formData.badDebtReliefClaimed.value,
              formData.otherCredits.value,
              formData.standardRateWaste.value,
              formData.lowerRateWaste.value,
              formData.exemptWaste.value,
              formData.environmentalBody1.value,
              formData.environmentalBody2.value,
              formData.emailAddress.value, formData.confirmEmailAddress.value)
            val formFilled = form.fill(filledForm)
            Future.successful(Ok(uk.gov.hmrc.bforms.views.html.landfill_tax_form(formFilled, registrationNumber.filter(Character.isLetterOrDigit))))
          }
          case Left(_) => {
            println("left(_)")
            Future.successful(Ok(uk.gov.hmrc.bforms.views.html.landfill_tax_form(form, registrationNumber.filter(Character.isLetterOrDigit))))
          }
        }
      }
    }
  }

  def landfillTaxForms(rn: String) = landfillTax(rn)(x)

  private def landfillTax[A](registrationNumber : String)(implicit taxFormSaveExit:TaxFormSaveExit[A]) = Action.async { implicit request =>
<<<<<<< HEAD
=======

>>>>>>> fb6ec13c
      LandfillTaxDetails.form.bindFromRequest.fold(
        error => {
          Future.successful(BadRequest(uk.gov.hmrc.bforms.views.html.landfill_tax_form(error, registrationNumber)))
        },
        content => {
          if (content.save.equals("Exit")) {
            SaveExit.SaveForm(content)(x) map {
              case false => Ok("Failed")
              case true => Ok("Worked")
            }
          } else if(content.save.equals("Continue")) {
            TaxFormSubmission.submitTaxForm(content).map {
              case SubmissionResult(Some(errorMessage), _) =>
                val formWithErrors = LandfillTaxDetails.form.withGlobalError(errorMessage)
                BadRequest(uk.gov.hmrc.bforms.views.html.landfill_tax_form(formWithErrors, registrationNumber))
              case SubmissionResult(noErrors, Some(submissionAcknowledgement)) =>
                Redirect(routes.LandfillTaxConfirmation.landfillTaxConfirmationDisplay(registrationNumber, submissionAcknowledgement))
            }
          } else {
            Future.successful(Ok("Failed"))
          }
        }
      )
  }

//  private def landfillTaxSaveAndExit[A](registrationNumber : String)(implicit taxFormSaveExit:TaxFormSaveExit[A]) = Action.async { implicit request =>
//    LandfillTaxDetails.form.bindFromRequest.fold(
//      error => {
//        println("inside Error")
//        val errors = error
////        Future.successful(BadRequest(uk.gov.hmrc.bforms.views.html.landfill_tax_form(error, registrationNumber)))
//        SaveExit.SaveForm(error.get)(x).map {
//          case false => Ok("Failed")
//          case true => Ok("Worked")
//        }
//      },
//        content => {
//          println("inside content")
//          Future.successful(Ok("Failed"))
//  }
//    )
//  }
//
//  def landfillTaxFormSubmitContinue(registrationNumber: String) = Action.async { implicit request =>
//    LandfillTaxDetails.form.bindFromRequest().fold(
//      formWithErrors =>
//        Future.successful(
//          BadRequest(uk.gov.hmrc.bforms.views.html.landfill_tax_form(formWithErrors, registrationNumber))
//        ),
//      formData =>
//        TaxFormSubmission.submitTaxForm(formData).map {
//          case SubmissionResult(Some(errorMessage), _) =>
//            val formWithErrors = LandfillTaxDetails.form.withGlobalError(errorMessage)
//            BadRequest(uk.gov.hmrc.bforms.views.html.landfill_tax_form(formWithErrors, registrationNumber))
//          case SubmissionResult(noErrors, Some(submissionAcknowledgement)) =>
//            Redirect(routes.LandfillTaxConfirmation.landfillTaxConfirmationDisplay(registrationNumber, submissionAcknowledgement))
//        }
//    )
//  }
}<|MERGE_RESOLUTION|>--- conflicted
+++ resolved
@@ -88,10 +88,7 @@
   def landfillTaxForms(rn: String) = landfillTax(rn)(x)
 
   private def landfillTax[A](registrationNumber : String)(implicit taxFormSaveExit:TaxFormSaveExit[A]) = Action.async { implicit request =>
-<<<<<<< HEAD
-=======
 
->>>>>>> fb6ec13c
       LandfillTaxDetails.form.bindFromRequest.fold(
         error => {
           Future.successful(BadRequest(uk.gov.hmrc.bforms.views.html.landfill_tax_form(error, registrationNumber)))
