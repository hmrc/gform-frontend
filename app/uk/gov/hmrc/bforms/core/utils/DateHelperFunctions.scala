/*
 * Copyright 2017 HM Revenue & Customs
 *
 * Licensed under the Apache License, Version 2.0 (the "License");
 * you may not use this file except in compliance with the License.
 * You may obtain a copy of the License at
 *
 *     http://www.apache.org/licenses/LICENSE-2.0
 *
 * Unless required by applicable law or agreed to in writing, software
 * distributed under the License is distributed on an "AS IS" BASIS,
 * WITHOUT WARRANTIES OR CONDITIONS OF ANY KIND, either express or implied.
 * See the License for the specific language governing permissions and
 * limitations under the License.
 */

package uk.gov.hmrc.bforms.core.utils

import java.time.LocalDate
import java.time.format.DateTimeFormatter

<<<<<<< HEAD
import org.slf4j.LoggerFactory
import uk.gov.hmrc.bforms.core.{DateExpr, Offset, OffsetCase}
=======
import uk.gov.hmrc.bforms.core.{DateExpr, Offset}
>>>>>>> a7e3ea6e

/**
  * Created by dimitra on 05/04/17.
  */

object DefaultDateFormatter {
  val formatPattern = "yyyy-MM-dd"
  val dateFormatter = DateTimeFormatter.ofPattern(formatPattern)
}

object DateHelperFunctions {
  lazy val log = LoggerFactory.getLogger(DateHelperFunctions.getClass)

  import DefaultDateFormatter._

  def convertToDateExpr(localDate: LocalDate): DateExpr = {
    val splitBy = (str: String) => str.split("-")

    val dateToStr = dateFormatter.format(localDate)
    val dateArray = splitBy(dateToStr)

    DateExpr(dateArray(2), dateArray(1), dateArray(0))
  }

  def adjustDate(optionalOffset: Option[Offset], optionalDateExpr: Option[DateExpr]): Option[DateExpr] = {

    (optionalOffset, optionalDateExpr) match {
<<<<<<< HEAD
      case (Some(OffsetCase(offset)), Some(dateExpr)) =>
        val dateExprToString = (dateExpr: DateExpr) => dateExpr.year + "-" + dateExpr.month + "-" + dateExpr.day
=======
      case (Some(Offset(offset)), Some(dateExpr)) =>
>>>>>>> a7e3ea6e

        val dateExprAsLocalDate: LocalDate = LocalDate.parse(dateExprToString(dateExpr), dateFormatter)
        val dateWithOffset: LocalDate = dateExprAsLocalDate.plusDays(offset)

        Some(convertToDateExpr(dateWithOffset))

      case (None, Some(dateExpr)) => Some(dateExpr)

      case (_, _) => None
    }

  }

}<|MERGE_RESOLUTION|>--- conflicted
+++ resolved
@@ -18,13 +18,7 @@
 
 import java.time.LocalDate
 import java.time.format.DateTimeFormatter
-
-<<<<<<< HEAD
-import org.slf4j.LoggerFactory
-import uk.gov.hmrc.bforms.core.{DateExpr, Offset, OffsetCase}
-=======
 import uk.gov.hmrc.bforms.core.{DateExpr, Offset}
->>>>>>> a7e3ea6e
 
 /**
   * Created by dimitra on 05/04/17.
@@ -36,7 +30,6 @@
 }
 
 object DateHelperFunctions {
-  lazy val log = LoggerFactory.getLogger(DateHelperFunctions.getClass)
 
   import DefaultDateFormatter._
 
@@ -52,12 +45,8 @@
   def adjustDate(optionalOffset: Option[Offset], optionalDateExpr: Option[DateExpr]): Option[DateExpr] = {
 
     (optionalOffset, optionalDateExpr) match {
-<<<<<<< HEAD
-      case (Some(OffsetCase(offset)), Some(dateExpr)) =>
+      case (Some(Offset(offset)), Some(dateExpr)) =>
         val dateExprToString = (dateExpr: DateExpr) => dateExpr.year + "-" + dateExpr.month + "-" + dateExpr.day
-=======
-      case (Some(Offset(offset)), Some(dateExpr)) =>
->>>>>>> a7e3ea6e
 
         val dateExprAsLocalDate: LocalDate = LocalDate.parse(dateExprToString(dateExpr), dateFormatter)
         val dateWithOffset: LocalDate = dateExprAsLocalDate.plusDays(offset)
